import { toFixed } from '@melonproject/token-math/price';

import { initTestEnvironment } from '~/tests/utils/initTestEnvironment';
import {
  deployKyberEnvironment,
  KyberEnvironment,
} from '~/contracts/exchanges/transactions/deployKyberEnvironment';
import { getToken } from '~/contracts/dependencies/token/calls/getToken';
import { deployToken } from '~/contracts/dependencies/token/transactions/deploy';
import { deployKyberPriceFeed } from '~/contracts/prices/transactions/deployKyberPriceFeed';
import { isAddress } from '~/utils/checks/isAddress';
import { hasRecentPrice } from '~/contracts/prices/calls/hasRecentPrice';
import { getPrice } from '~/contracts/prices/calls/getPrice';
<<<<<<< HEAD
import { Environment } from '~/utils/environment/Environment';
=======
import { deploy } from '~/utils/solidity/deploy';
import { Contracts } from '~/Contracts';
>>>>>>> 62c65dac

describe('kyber-price-feed', () => {
  const shared: {
    env?: Environment;
    kyberDeploy?: KyberEnvironment;
    [p: string]: any;
  } = {};

  beforeAll(async () => {
    shared.env = await initTestEnvironment();
    shared.tokens = {
      eur: await getToken(shared.env, await deployToken(shared.env, 'EUR')),
      mln: await getToken(shared.env, await deployToken(shared.env, 'MLN')),
      weth: await getToken(shared.env, await deployToken(shared.env, 'WETH')),
    };
    shared.kyberDeploy = await deployKyberEnvironment(shared.env, [
      shared.tokens.mln,
      shared.tokens.eur,
<<<<<<< HEAD
    ]);
=======
    );
    shared.mockRegistryAddress = await deploy(
      shared.env,
      Contracts.MockRegistry,
      null,
    );
>>>>>>> 62c65dac
  });

  it('Deploy kyber pricefeed', async () => {
    shared.kyberPriceFeed = await deployKyberPriceFeed(shared.env, {
<<<<<<< HEAD
      kyberNetworkProxy: shared.kyberDeploy.kyberNetworkProxy,
=======
      registry: shared.mockRegistryAddress,
      kyberNetworkProxy: shared.kyberDeploy.kyberNetworkProxyAddress,
>>>>>>> 62c65dac
      quoteToken: shared.tokens.weth,
    });
    expect(isAddress(shared.kyberPriceFeed));
  });

  it('Get price', async () => {
    const hasRecentMlnPrice = await hasRecentPrice(
      shared.env,
      shared.kyberPriceFeed,
      shared.tokens.mln,
    );
    expect(hasRecentMlnPrice).toBe(true);

    const mlnPrice = await getPrice(
      shared.env,
      shared.kyberPriceFeed,
      shared.tokens.mln,
    );
    expect(toFixed(mlnPrice)).toBe('1.000000');
  });
});<|MERGE_RESOLUTION|>--- conflicted
+++ resolved
@@ -11,12 +11,9 @@
 import { isAddress } from '~/utils/checks/isAddress';
 import { hasRecentPrice } from '~/contracts/prices/calls/hasRecentPrice';
 import { getPrice } from '~/contracts/prices/calls/getPrice';
-<<<<<<< HEAD
 import { Environment } from '~/utils/environment/Environment';
-=======
-import { deploy } from '~/utils/solidity/deploy';
 import { Contracts } from '~/Contracts';
->>>>>>> 62c65dac
+import { deployContract } from '~/utils/solidity/deployContract';
 
 describe('kyber-price-feed', () => {
   const shared: {
@@ -35,27 +32,19 @@
     shared.kyberDeploy = await deployKyberEnvironment(shared.env, [
       shared.tokens.mln,
       shared.tokens.eur,
-<<<<<<< HEAD
     ]);
-=======
-    );
-    shared.mockRegistryAddress = await deploy(
+    shared.mockRegistryAddress = await deployContract(
       shared.env,
       Contracts.MockRegistry,
       null,
     );
->>>>>>> 62c65dac
   });
 
   it('Deploy kyber pricefeed', async () => {
     shared.kyberPriceFeed = await deployKyberPriceFeed(shared.env, {
-<<<<<<< HEAD
       kyberNetworkProxy: shared.kyberDeploy.kyberNetworkProxy,
-=======
+      quoteToken: shared.tokens.weth,
       registry: shared.mockRegistryAddress,
-      kyberNetworkProxy: shared.kyberDeploy.kyberNetworkProxyAddress,
->>>>>>> 62c65dac
-      quoteToken: shared.tokens.weth,
     });
     expect(isAddress(shared.kyberPriceFeed));
   });
