import { getPrice } from '@melonproject/token-math/price';
import { createQuantity } from '@melonproject/token-math/quantity';
import { initTestEnvironment } from '~/utils/environment/initTestEnvironment';
import { deploySystem } from '~/utils/deploySystem';
import { deploy } from '~/utils/solidity/deploy';
import { Contracts } from '~/Contracts';
import { getContract } from '~/utils/solidity/getContract';
import { setupFund } from '~/contracts/factory/transactions/setupFund';
import { createComponents } from '~/contracts/factory/transactions/createComponents';
import { continueCreation } from '~/contracts/factory/transactions/continueCreation';
import { getSettings } from '~/contracts/fund/hub/calls/getSettings';
import { register } from '~/contracts/fund/policies/transactions/register';
import { update } from '~/contracts/prices/transactions/update';
import { requestInvestment } from '~/contracts/fund/participation/transactions/requestInvestment';
import { executeRequest } from '~/contracts/fund/participation/transactions/executeRequest';
import { setAmguPrice } from '~/contracts/version/transactions/setAmguPrice';
import { shutDownFund } from '~/contracts/fund/hub/transactions/shutDownFund';
import { getAmguToken } from '~/contracts/engine/calls/getAmguToken';
import { getFundHoldings } from '~/contracts/fund/accounting/calls/getFundHoldings';
import { makeOrderFromAccountOasisDex } from '~/contracts/exchanges/transactions/makeOrderFromAccountOasisDex';
import { makeOasisDexOrder } from '~/contracts/fund/trading/transactions/makeOasisDexOrder';
import takeOrderFromAccountOasisDex from '~/contracts/exchanges/transactions/takeOrderFromAccountOasisDex';
import cancelOrderFromAccountOasisDex from '~/contracts/exchanges/transactions/cancelOrderFromAccountOasisDex';
import { takeOasisDexOrder } from '~/contracts/fund/trading/transactions/takeOasisDexOrder';
import { getFundOpenOrder } from '~/contracts/fund/trading/calls/getFundOpenOrder';
import { cancelOasisDexOrder } from '~/contracts/fund/trading/transactions/cancelOasisDexOrder';
import { randomString } from '~/utils/helpers/randomString';
import { FunctionSignatures } from '~/contracts/fund/trading/utils/FunctionSignatures';
import { performCalculations } from '~/contracts/fund/accounting/calls/performCalculations';
<<<<<<< HEAD
import {
  BigInteger,
  power,
  multiply,
} from '@melonproject/token-math/bigInteger';
// tslint:enable:max-line-length
=======
import { approve } from '~/contracts/dependencies/token/transactions/approve';
>>>>>>> 9035e994

const shared: any = {};

beforeAll(async () => {
  shared.environment = await initTestEnvironment();
  shared.accounts = await shared.environment.eth.getAccounts();
});

test('Happy path', async () => {
  const fundName = `test-fund-${randomString()}`;

  const deployment = await deploySystem();

  const {
    exchangeConfigs,
    priceSource,
    tokens,
    policies,
    version,
  } = deployment;
  const [quoteToken, baseToken] = tokens;
  const defaultTokens = [quoteToken, baseToken];
  const amguToken = await getAmguToken(version);
  const amguPrice = createQuantity(amguToken, '1000000000');
  await setAmguPrice(version, amguPrice);

  // Deploy fees
  const managementFee = getContract(
    Contracts.ManagementFee,
    await deploy(Contracts.ManagementFee, []),
  );

  const performanceFee = getContract(
    Contracts.PerformanceFee,
    await deploy(Contracts.PerformanceFee, []),
  );

  const fees = [
    {
      feeAddress: managementFee.options.address,
      feePeriod: new BigInteger(0),
      feeRate: new BigInteger(
        multiply(
          new BigInteger(2),
          power(new BigInteger(10), new BigInteger(16)),
        ),
      ),
    },
    {
      feeAddress: performanceFee.options.address,
      feePeriod: new BigInteger(86400 * 90),
      feeRate: new BigInteger(
        multiply(
          new BigInteger(20),
          power(new BigInteger(10), new BigInteger(16)),
        ),
      ),
    },
  ];

  await createComponents(version, {
    defaultTokens,
    exchangeConfigs,
    fees,
    fundName,
    nativeToken: quoteToken,
    priceSource,
    quoteToken,
  });

  await continueCreation(version);
  const hubAddress = await setupFund(version);
  const settings = await getSettings(hubAddress);

  await register(settings.policyManagerAddress, {
    method: FunctionSignatures.makeOrder,
    policy: policies.priceTolerance,
  });

  await register(settings.policyManagerAddress, {
    method: FunctionSignatures.takeOrder,
    policy: policies.priceTolerance,
  });

  await register(settings.policyManagerAddress, {
    method: FunctionSignatures.executeRequestFor,
    policy: policies.whitelist,
  });

  const newPrice = getPrice(
    createQuantity(baseToken, '1'),
    createQuantity(quoteToken, '2'),
  );

  await update(priceSource, [newPrice]);

  const investmentAmount = createQuantity(quoteToken, 1);

  await expect(
    requestInvestment(settings.participationAddress, {
      investmentAmount,
    }),
  ).rejects.toThrow(`Insufficient allowance`);

  await approve({
    howMuch: investmentAmount,
    spender: settings.participationAddress,
  });
  await requestInvestment(settings.participationAddress, {
    investmentAmount,
  });

  await executeRequest(settings.participationAddress);

  console.log('Executed request');

  // const redemption = await redeem(settings.participationAddress);
  // console.log('Redeemed');

  await getFundHoldings(settings.accountingAddress);

  const matchingMarketAddress = deployment.exchangeConfigs.find(
    o => o.name === 'MatchingMarket',
  ).exchangeAddress;

  const order1 = await makeOrderFromAccountOasisDex(matchingMarketAddress, {
    buy: createQuantity(deployment.tokens[1], 2),
    sell: createQuantity(deployment.tokens[0], 0.1),
  });
  expect(order1.buy).toEqual(createQuantity(deployment.tokens[1], 2));
  expect(order1.sell).toEqual(createQuantity(deployment.tokens[0], 0.1));
  console.log(`Made order from account with id ${order1.id}`);

  await takeOrderFromAccountOasisDex(matchingMarketAddress, {
    buy: order1.buy,
    id: order1.id,
    maxTakeAmount: order1.sell,
    sell: order1.sell,
  });

  console.log(`Took order from account with id ${order1.id}`);

  const order2 = await makeOrderFromAccountOasisDex(matchingMarketAddress, {
    buy: createQuantity(deployment.tokens[1], 2),
    sell: createQuantity(deployment.tokens[0], 0.1),
  });

  expect(order2.buy).toEqual(createQuantity(deployment.tokens[1], 2));
  expect(order2.sell).toEqual(createQuantity(deployment.tokens[0], 0.1));
  console.log(`Made order from account with id ${order2.id}`);

  await cancelOrderFromAccountOasisDex(matchingMarketAddress, {
    id: order2.id,
  });

  console.log(`Canceled order from account with id ${order2.id}`);

  const orderFromFund = await makeOasisDexOrder(settings.tradingAddress, {
    maker: settings.tradingAddress,
    makerQuantity: createQuantity(deployment.tokens[0], 0.1),
    takerQuantity: createQuantity(deployment.tokens[1], 2),
  });
  console.log(`Made order from fund with id ${orderFromFund.id}`);

  const fundOrder = await getFundOpenOrder(
    settings.tradingAddress,
    0,
    shared.environment,
  );

  await cancelOasisDexOrder(settings.tradingAddress, {
    id: fundOrder.id,
    maker: settings.tradingAddress,
    makerAsset: fundOrder.makerAsset,
    takerAsset: fundOrder.takerAsset,
  });

  console.log(`Canceled order ${fundOrder.id} from fund `);

  const order3 = await makeOrderFromAccountOasisDex(matchingMarketAddress, {
    buy: createQuantity(deployment.tokens[0], 0.1),
    sell: createQuantity(deployment.tokens[1], 2),
  });
  expect(order3.sell).toEqual(createQuantity(deployment.tokens[1], 2));
  expect(order3.buy).toEqual(createQuantity(deployment.tokens[0], 0.1));
  console.log(`Made order from account with id ${order3.id}`);

  await takeOasisDexOrder(settings.tradingAddress, {
    id: order3.id,
    maker: order3.maker,
    makerQuantity: order3.sell,
    takerQuantity: order3.buy,
  });

  console.log(`Took order from fund with id ${order3.id} `);

  await performCalculations(settings.accountingAddress);

  await shutDownFund(version, { hub: hubAddress });

  console.log('Shut down fund');

  await expect(
    requestInvestment(settings.participationAddress, {
      investmentAmount: createQuantity(quoteToken, 1),
    }),
  ).rejects.toThrow(`Fund with hub address: ${hubAddress} is shut down`);
});<|MERGE_RESOLUTION|>--- conflicted
+++ resolved
@@ -27,16 +27,13 @@
 import { randomString } from '~/utils/helpers/randomString';
 import { FunctionSignatures } from '~/contracts/fund/trading/utils/FunctionSignatures';
 import { performCalculations } from '~/contracts/fund/accounting/calls/performCalculations';
-<<<<<<< HEAD
 import {
   BigInteger,
   power,
   multiply,
 } from '@melonproject/token-math/bigInteger';
 // tslint:enable:max-line-length
-=======
 import { approve } from '~/contracts/dependencies/token/transactions/approve';
->>>>>>> 9035e994
 
 const shared: any = {};
 
