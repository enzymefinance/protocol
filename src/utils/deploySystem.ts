--- conflicted
+++ resolved
@@ -130,16 +130,8 @@
   const addresses = {
     exchangeConfigs,
     fundFactory: fundFactoryAddress,
-<<<<<<< HEAD
-    quoteToken,
-    baseToken,
-    priceFeedAddress,
-    matchingMarketAddress,
-    matchingMarketAdapterAddress,
-=======
     priceSource,
     tokens: [quoteToken, baseToken],
->>>>>>> 1f64cbf2
   };
 
   return addresses;
