import { Environment } from '~/utils/environment/Environment';
import { deploy as deployContract } from '~/utils/solidity/deploy';
import { Contracts } from '~/Contracts';

export const deploySharesFactory = async (environment: Environment) => {
  const address = await deployContract(
<<<<<<< HEAD
    Contracts.SharesFactory,
=======
    environment,
    'fund/shares/SharesFactory.sol',
>>>>>>> 6e910a69
    null,
  );

  return address;
};<|MERGE_RESOLUTION|>--- conflicted
+++ resolved
@@ -3,15 +3,7 @@
 import { Contracts } from '~/Contracts';
 
 export const deploySharesFactory = async (environment: Environment) => {
-  const address = await deployContract(
-<<<<<<< HEAD
-    Contracts.SharesFactory,
-=======
-    environment,
-    'fund/shares/SharesFactory.sol',
->>>>>>> 6e910a69
-    null,
-  );
+  const address = await deployContract(environment, Contracts.SharesFactory);
 
   return address;
 };