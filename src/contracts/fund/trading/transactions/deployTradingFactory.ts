import { Environment } from '~/utils/environment/Environment';
import { deploy as deployContract } from '~/utils/solidity/deploy';
import { Contracts } from '~/Contracts';

export const deployTradingFactory = async (environment: Environment) => {
  const address = await deployContract(
<<<<<<< HEAD
    Contracts.TradingFactory,
=======
    environment,
    'fund/trading/TradingFactory.sol',
>>>>>>> 6e910a69
    null,
  );

  return address;
};<|MERGE_RESOLUTION|>--- conflicted
+++ resolved
@@ -3,15 +3,7 @@
 import { Contracts } from '~/Contracts';
 
 export const deployTradingFactory = async (environment: Environment) => {
-  const address = await deployContract(
-<<<<<<< HEAD
-    Contracts.TradingFactory,
-=======
-    environment,
-    'fund/trading/TradingFactory.sol',
->>>>>>> 6e910a69
-    null,
-  );
+  const address = await deployContract(environment, Contracts.TradingFactory);
 
   return address;
 };