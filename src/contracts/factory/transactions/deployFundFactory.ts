import { Address } from '@melonproject/token-math/address';

import { Environment } from '~/utils/environment/Environment';

import { deploy as deployContract } from '~/utils/solidity/deploy';
import { Contracts } from '~/Contracts';

interface FundComponentAddresses {
  accountingFactoryAddress: Address;
  feeManagerFactoryAddress: Address;
  participationFactoryAddress: Address;
  sharesFactoryAddress: Address;
  tradingFactoryAddress: Address;
  vaultFactoryAddress: Address;
  policyManagerFactoryAddress: Address;
  versionAddress: Address;
  engineAddress: Address;
  factoryPriceSourceAddress: Address;
  mlnTokenAddress: Address;
}

export const deployFundFactory = async (
  environment: Environment,
  addresses: FundComponentAddresses,
) => {
  const {
    accountingFactoryAddress,
    engineAddress,
    factoryPriceSourceAddress,
    feeManagerFactoryAddress,
    mlnTokenAddress,
    participationFactoryAddress,
    policyManagerFactoryAddress,
    sharesFactoryAddress,
    tradingFactoryAddress,
    vaultFactoryAddress,
    versionAddress,
  } = addresses;

  const argsRaw = [
    accountingFactoryAddress,
    feeManagerFactoryAddress,
    participationFactoryAddress,
    sharesFactoryAddress,
    tradingFactoryAddress,
    vaultFactoryAddress,
    policyManagerFactoryAddress,
    versionAddress,
    engineAddress,
    factoryPriceSourceAddress,
    mlnTokenAddress,
  ];

  const args = argsRaw.map(a => a.toString());

  const address = await deployContract(
<<<<<<< HEAD
    Contracts.FundFactory,
=======
    environment,
    'factory/FundFactory.sol',
>>>>>>> 6e910a69
    args,
  );

  return address;
};<|MERGE_RESOLUTION|>--- conflicted
+++ resolved
@@ -54,12 +54,8 @@
   const args = argsRaw.map(a => a.toString());
 
   const address = await deployContract(
-<<<<<<< HEAD
+    environment,
     Contracts.FundFactory,
-=======
-    environment,
-    'factory/FundFactory.sol',
->>>>>>> 6e910a69
     args,
   );
 
