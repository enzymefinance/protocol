<<<<<<< HEAD
import { Address } from '@melonproject/token-math/address';
import { Environment } from '~/utils/environment';
=======
import { Address } from '~/utils/types';
import { Environment } from '~/utils/environment/Environment';
>>>>>>> 886ac5bd

import { deploy as deployContract } from '~/utils/solidity/deploy';

interface FundComponentAddresses {
  accountingFactoryAddress: Address;
  feeManagerFactoryAddress: Address;
  participationFactoryAddress: Address;
  sharesFactoryAddress: Address;
  tradingFactoryAddress: Address;
  vaultFactoryAddress: Address;
  policyManagerFactoryAddress: Address;
  versionAddress: Address;
  engineAddress: Address;
  factoryPriceSourceAddress: Address;
  mlnTokenAddress: Address;
}

export const deployFundFactory = async (
  addresses: FundComponentAddresses,
  environment?: Environment,
) => {
  const {
    accountingFactoryAddress,
    engineAddress,
    factoryPriceSourceAddress,
    feeManagerFactoryAddress,
    mlnTokenAddress,
    participationFactoryAddress,
    policyManagerFactoryAddress,
    sharesFactoryAddress,
    tradingFactoryAddress,
    vaultFactoryAddress,
    versionAddress,
  } = addresses;

  const argsRaw = [
    accountingFactoryAddress,
    feeManagerFactoryAddress,
    participationFactoryAddress,
    sharesFactoryAddress,
    tradingFactoryAddress,
    vaultFactoryAddress,
    policyManagerFactoryAddress,
    versionAddress,
    engineAddress,
    factoryPriceSourceAddress,
    mlnTokenAddress,
  ];

  const args = argsRaw.map(a => a.toString());

  const address = await deployContract(
    'factory/FundFactory.sol',
    args,
    environment,
  );

  return address;
};<|MERGE_RESOLUTION|>--- conflicted
+++ resolved
@@ -1,10 +1,6 @@
-<<<<<<< HEAD
 import { Address } from '@melonproject/token-math/address';
-import { Environment } from '~/utils/environment';
-=======
-import { Address } from '~/utils/types';
+
 import { Environment } from '~/utils/environment/Environment';
->>>>>>> 886ac5bd
 
 import { deploy as deployContract } from '~/utils/solidity/deploy';
 
