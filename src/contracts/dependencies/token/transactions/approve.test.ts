import { createQuantity } from '@melonproject/token-math/quantity';
<<<<<<< HEAD

import { initTestEnvironment } from '~/utils/environment';
import { Address } from '@melonproject/token-math/address';

import { deployToken, getToken } from '..';
=======
import { initTestEnvironment } from '~/utils/environment/initTestEnvironment';
import { Address } from '~/utils/types';
import { deployToken } from '../transactions/deploy';
import { getToken } from '../calls/getToken';
>>>>>>> 886ac5bd
import { approve } from './approve';

const shared: any = {};

beforeAll(async () => {
  const environment = await initTestEnvironment();
  shared.address = await deployToken();
  shared.token = await getToken(shared.address);
  shared.accounts = (await environment.eth.getAccounts()).map(
    a => new Address(a),
  );
});

test('approve', async () => {
  const howMuch = createQuantity(shared.token, '1000000000000000000');

  const receipt = await approve({ howMuch, spender: shared.accounts[1] });

  expect(receipt).toBeTruthy();
});

test('insufficent balance', async () => {
  await expect(
    approve({
      howMuch: createQuantity(shared.token, '2000000000000000000000000'),
      spender: shared.accounts[1],
    }),
  ).rejects.toThrow('Insufficient');
});<|MERGE_RESOLUTION|>--- conflicted
+++ resolved
@@ -1,16 +1,9 @@
 import { createQuantity } from '@melonproject/token-math/quantity';
-<<<<<<< HEAD
-
-import { initTestEnvironment } from '~/utils/environment';
 import { Address } from '@melonproject/token-math/address';
 
-import { deployToken, getToken } from '..';
-=======
 import { initTestEnvironment } from '~/utils/environment/initTestEnvironment';
-import { Address } from '~/utils/types';
 import { deployToken } from '../transactions/deploy';
 import { getToken } from '../calls/getToken';
->>>>>>> 886ac5bd
 import { approve } from './approve';
 
 const shared: any = {};
