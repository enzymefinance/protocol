import { Address } from '@melonproject/token-math/address';

import { Environment } from '~/utils/environment/Environment';
import { deploy as deployContract } from '~/utils/solidity/deploy';
import { Contracts } from '~/Contracts';

export const deploy = async (
  environment: Environment,
  priceSource: Address,
  delay: number,
  mlnAddress: Address,
) => {
<<<<<<< HEAD
  const address = await deployContract(
    Contracts.Engine,
    [priceSource.toString(), delay, mlnAddress.toString()],
    environment,
  );
=======
  const address = await deployContract(environment, 'engine/Engine.sol', [
    priceSource.toString(),
    delay,
    mlnAddress.toString(),
  ]);
>>>>>>> 6e910a69

  return address;
};<|MERGE_RESOLUTION|>--- conflicted
+++ resolved
@@ -10,19 +10,11 @@
   delay: number,
   mlnAddress: Address,
 ) => {
-<<<<<<< HEAD
-  const address = await deployContract(
-    Contracts.Engine,
-    [priceSource.toString(), delay, mlnAddress.toString()],
-    environment,
-  );
-=======
-  const address = await deployContract(environment, 'engine/Engine.sol', [
+  const address = await deployContract(environment, Contracts.Engine, [
     priceSource.toString(),
     delay,
     mlnAddress.toString(),
   ]);
->>>>>>> 6e910a69
 
   return address;
 };