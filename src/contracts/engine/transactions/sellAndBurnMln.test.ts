--- conflicted
+++ resolved
@@ -51,16 +51,12 @@
       Contracts.MockVersion,
       await deployContract(shared.env, Contracts.MockVersion),
     );
-<<<<<<< HEAD
     shared.registry = getContract(
       shared.env,
       Contracts.MockRegistry,
       await deployContract(shared.env, Contracts.MockRegistry),
     );
-    const feedAddress = await deployFeed(
-=======
     const feedAddress = await deployTestingPriceFeed(
->>>>>>> 6707f16a
       shared.env,
       await getToken(shared.env, wethAddress),
     );
@@ -70,15 +66,7 @@
       feedAddress,
     );
     shared.delay = 30 * 24 * 60 * 60;
-<<<<<<< HEAD
     shared.engineAddress = await deployEngine(shared.env, shared.delay);
-=======
-    shared.engineAddress = await deployEngine(shared.env, {
-      delay: shared.delay,
-      mlnToken,
-      priceSource: shared.feed.options.address,
-    });
->>>>>>> 6707f16a
     shared.priceSource = await getContract(
       shared.env,
       Contracts.TestingPriceFeed,
