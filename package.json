--- conflicted
+++ resolved
@@ -95,11 +95,7 @@
     "@0x/contract-wrappers": "^4.1.1",
     "@0x/order-utils": "^3.0.2",
     "@melonproject/ganache-cli": "^6.1.9",
-<<<<<<< HEAD
-    "@melonproject/token-math": "^0.0.34",
-=======
     "@melonproject/token-math": "0.1.5",
->>>>>>> a6b274f0
     "ava": "0.25.0",
     "axios": "^0.18.0",
     "commander": "^2.19.0",
