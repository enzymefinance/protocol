--- conflicted
+++ resolved
@@ -1,10 +1,6 @@
 {
   "name": "@melonproject/protocol",
-<<<<<<< HEAD
   "version": "0.3.8-alpha.4",
-=======
-  "version": "0.3.8-alpha.2",
->>>>>>> 9ae11d5a
   "description": "Blockchain protocol for asset management",
   "directories": {
     "test": "test"
@@ -17,12 +13,7 @@
     "lint": "eslint .",
     "coverage": "./node_modules/.bin/solidity-coverage",
     "coveralls": "npm run coverage && cat coverage/lcov.info | ./node_modules/coveralls/bin/coveralls.js",
-<<<<<<< HEAD
     "deploy": "export SOLC_FLAGS='--optimize' && make all && babel-node deployment/deploy-all.js kovan",
-=======
-    "deploy:kovan": "npm run compile && babel-node deployment/deploy-all.js kovan",
-    "deploy:development": "babel-node deployment/deploy-all.js development",
->>>>>>> 9ae11d5a
     "dev-compile": "node_modules/.bin/solcjs --abi $(find contracts/ -name '*.sol')",
     "dev-delete": "find . -name '*.abi' -type f -delete ",
     "dev-deploy": "rm -rf build && truffle migrate --network kovan --reset"
@@ -78,10 +69,6 @@
     "chai": "^4.1.0",
     "ethereumjs-testrpc": "^4.1.3",
     "file-system": "^2.2.2",
-<<<<<<< HEAD
-=======
-    "request-promise": "^4.2.2",
->>>>>>> 9ae11d5a
     "solc": "^0.4.17",
     "web3": "^1.0.0-beta.21"
   }
