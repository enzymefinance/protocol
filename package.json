--- conflicted
+++ resolved
@@ -32,17 +32,6 @@
     "test:verbose": "TERM=dumb yarn jest --forceExit",
     "ts-node": "ts-node -r tsconfig-paths/register -r dotenv/config"
   },
-<<<<<<< HEAD
-  "files": [
-    "out/**/*.json",
-    "out/**/*.abi",
-    "utils/info",
-    "utils/config",
-    "utils/build",
-    "addressBook.json"
-  ],
-=======
->>>>>>> 0bd6b6cb
   "publishConfig": {
     "access": "public"
   },
