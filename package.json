--- conflicted
+++ resolved
@@ -14,11 +14,7 @@
     "build": "yarn createIndexFiles && tsc && tscpaths -p tsconfig.json -s ./src -o ./build && yarn tsc bin/compile.ts",
     "build:bundle": "parcel build src/index.ts --target node -d build --out-file bundle.js",
     "dev": "yarn jest --watch src/",
-<<<<<<< HEAD
     "devchain": "yarn unzipSnapshot && ganache-cli --gasLimit 0x7a1200 --defaultBalanceEther 100000000000 --db ./legacy/utils/devchain-snapshot/0x_ganache_snapshot -m 'concert load couple harbor equip island argue ramp clarify fence smart topic'",
-=======
-    "devchain": "unzip -o ./utils/devchain-snapshot/0x-snapshot.zip -d ./utils/devchain-snapshot && ganache-cli --gasLimit 0x7a1200 --defaultBalanceEther 100000000000 --db ./utils/devchain-snapshot/0x_ganache_snapshot -m 'concert load couple harbor equip island argue ramp clarify fence smart topic'",
->>>>>>> 1f64cbf2
     "deploy:legacy:refactor": "CHAIN_ENV=development babel-node legacy/utils/deploy/refactorDeploy.js",
     "deploy": "node bin/melon.js deploy",
     "format": "prettier --write src/**/*.ts",
@@ -125,35 +121,8 @@
   },
   "ava": {
     "files": [
-<<<<<<< HEAD
       "legacy/tests/integration/fundTrading.js",
       "legacy/tests/integration/0xTrading.js"
-=======
-      "tests/integration/fundShares.js",
-      "tests/integration/fundTrading.js",
-      "tests/integration/competitionRegistration.js",
-      "tests/integration/competitionPayout.js",
-      "tests/integration/centralizedExchange.js",
-      "tests/integration/simpleMarketWithApprove.js",
-      "tests/integration/redeemMaliciousAsset.js",
-      "tests/integration/kyberTrading.js",
-      "tests/integration/0xTrading.js",
-      "tests/integration/tradingAlternativeToken.js",
-      "tests/unit/pricefeed/priceFeed.js",
-      "tests/unit/pricefeed/canonicalPriceFeed.js",
-      "tests/unit/pricefeed/operatorStaking.js",
-      "tests/unit/competitions/registration.js",
-      "tests/unit/competitions/redeem.js",
-      "tests/unit/competitions/version.js",
-      "tests/unit/competitions/whitelist.js",
-      "tests/unit/compliance/noCompliance.js",
-      "tests/unit/compliance/onlyManager.js",
-      "tests/unit/compliance/picopsCompliance.js",
-      "tests/unit/governance/governance.js",
-      "tests/unit/riskmgmt/rmMakeOrders.js",
-      "tests/unit/version/version.js",
-      "tests/unit/fundRanking.js"
->>>>>>> 1f64cbf2
     ],
     "tap": true,
     "babel": "inherit",
