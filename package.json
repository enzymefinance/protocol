--- conflicted
+++ resolved
@@ -14,22 +14,10 @@
     "test": "npm run test:ds-test && npm run test:jasmine",
     "test:jasmine": "babel-node tests/run.js",
     "test:ds-test": "dapp test -v",
-<<<<<<< HEAD
     "compile": "export SOLC_FLAGS='--optimize' && make all",
     "deploy:live": "npm run compile && babel-node deployment/deploy-all.js live",
     "deploy:kovan": "npm run compile && babel-node deployment/deploy-all.js kovan",
     "deploy:development": "npm run compile && babel-node deployment/deploy-all.js development",
-=======
-    "devchain:before-tests": "parity --chain tests/parity-genesis.config --jsonrpc-apis all",
-    "before-tests": "babel-node tests/before-tests.js",
-    "devchain:parity": "parity --chain tests/parity-genesis.config --unlock 0x00248D782B4c27b5C6F42FEB3f36918C24b211A5,0x00660f1C570b9387B9fA57Bbdf6804d82a9FDC53,0x00b71117fff2739e83CaDBA788873AdCe169563B,0x0015248B433A62FB2d17E19163449616510926B6,0x00f18CD3EA9a97828861AC9C965D09B94fcE746E,0x0089C3fB6a503c7a1eAB2D35CfBFA746252aaD15 --password=utils/password --force-ui --no-persistent-txqueue --jsonrpc-apis all --reseal-min-period 0",
-    "oyente": "oyente -s src/Fund.sol",
-    "compile": "export SOLC_FLAGS='--optimize' && make all",
-    "lint": "eslint .",
-    "deploy:development": "npm run compile && babel-node deployment/deploy-all.js development",
-    "deploy:kovan": "npm run compile && babel-node deployment/deploy-all.js kovan",
-    "deploy:live": "npm run compile && babel-node deployment/deploy-all.js live",
->>>>>>> f631362f
     "docs:server": "cd scripts/doxity && ./node_modules/.bin/gatsby develop",
     "docs:build": "doxity build"
   },
