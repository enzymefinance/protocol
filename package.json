--- conflicted
+++ resolved
@@ -1,10 +1,10 @@
 {
   "name": "@melonproject/protocol",
-<<<<<<< HEAD
-  "version": "1.0.1-ash-0.1",
-=======
+// <<<<<<< HEAD
+//   "version": "1.0.1-ash-0.1",
+// =======
   "version": "1.0.6",
->>>>>>> 9cd285c0
+// >>>>>>> upstream/master
   "description": "Technology Regulated and Operated Investment Funds",
   "main": "lib/index.umd.js",
   "module": "lib/index.js",
