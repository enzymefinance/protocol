--- conflicted
+++ resolved
@@ -18,12 +18,10 @@
   "address", "address[5]", "uint256[8]", "bytes32", "uint8", "bytes32", "bytes32",
 ]);
 
-<<<<<<< HEAD
 const swapTokensSignature = abiEncode("swapTokens", [
   "address", "address[5]", "uint256[8]", "bytes32", "uint8", "bytes32", "bytes32",
 ]);
 
-=======
 function toBytes32(input) {
   return toBytesN(input, 32);
 }
@@ -40,17 +38,12 @@
   else
     return web3.utils.padLeft(hexString, hexLength);
 }
->>>>>>> 57905711
 
 export {
-  abiEncode,
   makeOrderSignature,
   takeOrderSignature,
   cancelOrderSignature,
-<<<<<<< HEAD
-  swapTokensSignature
-=======
+  swapTokensSignature,
   toBytes32,
   toBytes8
->>>>>>> 57905711
 };