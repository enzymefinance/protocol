--- conflicted
+++ resolved
@@ -13,26 +13,13 @@
 import { getFunctionSignature } from '~/tests/utils/metadata';
 import { encodeTakeOrderArgs } from '~/tests/utils/formatting';
 import { increaseTime } from '~/tests/utils/rpc';
-<<<<<<< HEAD
-import { investInFund, setupFundWithParams } from '~/tests/utils/fund';
-import { getDeployed } from '~/tests/utils/getDeployed';
-import { updateKyberPriceFeed } from '~/tests/utils/updateKyberPriceFeed';
-
-const mainnetAddrs = require('../../../mainnet_thirdparty_contracts');
-=======
 import { setupInvestedTestFund } from '~/tests/utils/fund';
->>>>>>> 97937bca
 
 let web3;
 let deployer, manager, investor;
-<<<<<<< HEAD
-let defaultTxOpts, managerTxOpts;
-let engine, mln, fund, weth, engineAdapter, priceSource, priceTolerance;
-=======
 let defaultTxOpts, managerTxOpts, investorTxOpts;
 let engine, mln, fund, weth, engineAdapter, kyberAdapter, priceSource;
 let contracts;
->>>>>>> 97937bca
 let mlnPrice, makerQuantity, takerQuantity;
 let takeOrderSignature, takeOrderSignatureBytes;
 let mlnToEthRate;
@@ -43,7 +30,6 @@
   [deployer, manager, investor] = await web3.eth.getAccounts();
   defaultTxOpts = { from: deployer, gas: 8000000 };
   managerTxOpts = { ...defaultTxOpts, from: manager };
-<<<<<<< HEAD
 
   mln = getDeployed(CONTRACT_NAMES.MLN, web3, mainnetAddrs.tokens.MLN);
   weth = getDeployed(CONTRACT_NAMES.WETH, web3, mainnetAddrs.tokens.WETH);
@@ -52,17 +38,6 @@
   priceSource = getDeployed(CONTRACT_NAMES.KYBER_PRICEFEED, web3);
   priceTolerance = getDeployed(CONTRACT_NAMES.PRICE_TOLERANCE, web3);
   fundFactory = getDeployed(CONTRACT_NAMES.FUND_FACTORY, web3);
-=======
-  investorTxOpts = { ...defaultTxOpts, from: investor };
-  const deployed = await partialRedeploy([CONTRACT_NAMES.FUND_FACTORY, CONTRACT_NAMES.ENGINE]);
-  contracts = deployed.contracts;
-  engine = contracts.Engine;
-  engineAdapter = contracts.EngineAdapter;
-  kyberAdapter = contracts.KyberAdapter;
-  priceSource = contracts.TestingPriceFeed;
-  mln = contracts.MLN;
-  weth = contracts.WETH;
->>>>>>> 97937bca
 
   takeOrderSignature = getFunctionSignature(
     CONTRACT_NAMES.ORDER_TAKER,
@@ -99,51 +74,20 @@
     web3
   });
 
-<<<<<<< HEAD
-  const { policyManager } = fund;
-
-  await send(
-    policyManager,
-    'register',
-    [takeOrderSignatureBytes, priceTolerance.options.address],
-    managerTxOpts,
-    web3
-  );
-=======
   // TODO: Need to calculate this in fund.js
   const amguTxValue = toWei('10', 'ether');
   fund = await setupInvestedTestFund(contracts, manager, amguTxValue);
->>>>>>> 97937bca
 });
 
 test('Take an order for MLN on Kyber (in order to take ETH from Engine)', async () => {
   const { vault } = fund;
 
-<<<<<<< HEAD
-  const preInvestorShares = new BN(await call(shares, 'balanceOf', [investor]));
-
-  await investInFund({
-    fundAddress: hub.options.address,
-    investment: {
-      contribAmount: costOfShares,
-      investor,
-      tokenContract: mln
-    },
-    amguTxValue,
-    tokenPriceData: {
-      priceSource,
-      tokenAddresses: [mln.options.address],
-      tokenPrices: [mlnToEthRate]
-    },
-    web3
-=======
   const minMakerQuantity = toWei('0.1', 'ether');
   const encodedArgs = encodeTakeOrderArgs({
     makerAsset: mln.options.address,
     makerQuantity: minMakerQuantity,
     takerAsset: weth.options.address,
     takerQuantity: toWei('0.1', 'ether'),
->>>>>>> 97937bca
   });
 
   await expect(
