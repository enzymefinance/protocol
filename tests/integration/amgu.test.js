// TODO: make this into unit tests

import { toWei, BN } from 'web3-utils';
import { call, send } from '~/deploy/utils/deploy-contract';
import { CONTRACT_NAMES } from '~/tests/utils/constants';
import { getEventFromLogs } from '~/tests/utils/metadata';
import { getDeployed } from '~/tests/utils/getDeployed';

const mainnetAddrs = require('../../mainnet_thirdparty_contracts');

const amguPrice = toWei('1', 'gwei');

let web3;
let deployer;
let defaultTxOpts, managerTxOpts;
let baseToken, quoteToken;
<<<<<<< HEAD
let engine, fundFactory, priceSource, registry, sharesRequestor;
=======
let engine, fundFactory, priceSource, registry, sharesRequestor, valueInterpreter;
let amguPrice;
>>>>>>> 97937bca

const assertAmguTx = async (contract, method, args=[]) => {
  const arbitraryEthAmount = toWei('1', 'ether');
  const preUserBalance = new BN(await web3.eth.getBalance(deployer));
  const gasPrice = await web3.eth.getGasPrice();
  const result = await send(
    contract,
    method,
    args,
    { ...defaultTxOpts, value: arbitraryEthAmount, gasPrice },
    web3
  );

  const {
    payer,
    totalAmguPaidInEth,
    amguChargableGas
  } = getEventFromLogs(
    result.logs,
    CONTRACT_NAMES.AMGU_CONSUMER,
    'AmguPaid',
  );

  // TODO: This method does not result in less than the estimate
  if (method === 'completeSetup') return result;

  const postUserBalance = new BN(await web3.eth.getBalance(deployer));

  const wethAddress = await call(registry, 'nativeAsset');
  const mlnAddress = await call(registry, 'mlnToken');
  const mlnAmguAmount = new BN(amguPrice).mul(new BN(amguChargableGas));
  const ethAmguAmount = new BN(
    (await call(
      valueInterpreter,
      'calcCanonicalAssetValue',
      [mlnAddress, mlnAmguAmount.toString(), wethAddress]
    ))[0]
  );
  const txCostInWei = new BN(gasPrice).mul(new BN(result.gasUsed));
  const estimatedTotalUserCost = ethAmguAmount.add(txCostInWei);
  const totalUserCost = preUserBalance.sub(postUserBalance);

  expect(new BN(totalAmguPaidInEth)).bigNumberEq(ethAmguAmount);
  expect(txCostInWei).bigNumberLt(totalUserCost);
  expect(estimatedTotalUserCost).bigNumberEq(totalUserCost);
  expect(payer.toLowerCase()).toBe(deployer.toLowerCase());

  return result;
}

beforeEach(async () => {
  web3 = await startChain();

  [deployer] = await web3.eth.getAccounts();
  defaultTxOpts = { from: deployer, gas: 8000000 };

  engine = getDeployed(CONTRACT_NAMES.ENGINE, web3);
  fundFactory = getDeployed(CONTRACT_NAMES.FUND_FACTORY, web3);
  registry = getDeployed(CONTRACT_NAMES.REGISTRY, web3);
  priceSource = getDeployed(CONTRACT_NAMES.KYBER_PRICEFEED, web3);
  sharesRequestor = getDeployed(CONTRACT_NAMES.SHARES_REQUESTOR, web3);

<<<<<<< HEAD
  quoteToken = getDeployed(CONTRACT_NAMES.WETH, web3, mainnetAddrs.tokens.WETH);
  baseToken = getDeployed(CONTRACT_NAMES.MLN, web3, mainnetAddrs.tokens.MLN);
=======
beforeEach(async () => {
  const deployed = await partialRedeploy([
    CONTRACT_NAMES.FUND_FACTORY
  ]);
  const contracts = deployed.contracts;

  engine = contracts.Engine;
  fundFactory = contracts.FundFactory;
  registry = contracts.Registry;
  priceSource = contracts.TestingPriceFeed;
  sharesRequestor = contracts.SharesRequestor;
  valueInterpreter = contracts.ValueInterpreter;

  quoteToken = contracts.WETH;
  baseToken = contracts.MLN;
>>>>>>> 97937bca
});

// Reset amgu and incentive after all tests so as not to affect other tests in suite
afterEach(async () => {
  await send(engine, 'setAmguPrice', [0], defaultTxOpts, web3);
  const resetAmguPrice = await call(engine, 'getAmguPrice');
  expect(resetAmguPrice).toBe('0');

  const incentivePrice = toWei('0.01', 'ether');
  await send(registry, 'setIncentive', [incentivePrice], defaultTxOpts, web3);
  const resetIncentive = await call(registry, 'incentive');
  expect(resetIncentive).toBe(incentivePrice);
});

test('Set amgu and check its usage in single amguPayable function', async () => {
  await send(engine, 'setAmguPrice', [amguPrice], defaultTxOpts, web3);
  const newAmguPrice = await call(engine, 'getAmguPrice');
  expect(newAmguPrice).toBe(amguPrice);

<<<<<<< HEAD
=======
  const newInputBaseTokenPrice = toWei('2', 'ether');
  await send(
    priceSource,
    'update',
    [[baseToken.options.address], [newInputBaseTokenPrice]],
    defaultTxOpts
  );
  const newBaseTokenPrice = await call(
    priceSource,
    'getCanonicalRate',
    [baseToken.options.address, quoteToken.options.address]
  );
  expect(newBaseTokenPrice[0]).toBe(newInputBaseTokenPrice);

>>>>>>> 97937bca
  await send(
    fundFactory,
    'beginFundSetup',
    [
      `test-fund-${Date.now()}`,
      [],
      [],
      [],
      [],
      [],
      [],
      quoteToken.options.address,
    ],
    managerTxOpts,
    web3
  );

  await assertAmguTx(fundFactory, 'createShares');
});

<<<<<<< HEAD
test('Set amgu with incentive attatched and check its usage in creating a fund', async () => {
  await send(engine, 'setAmguPrice', [amguPrice], defaultTxOpts, web3);
  const newAmguPrice = await call(engine, 'getAmguPrice');
  expect(newAmguPrice).toBe(amguPrice);

=======
test('set amgu with incentive attached and check its usage in creating a fund', async () => {
  await send(engine, 'setAmguPrice', [amguPrice], defaultTxOpts);
  const newAmguPrice = await call(engine, 'getAmguPrice');
  expect(newAmguPrice).toBe(amguPrice);

  const newInputBaseTokenPrice = toWei('2', 'ether');
  await send(
    priceSource,
    'update',
    [[baseToken.options.address], [newInputBaseTokenPrice]],
    defaultTxOpts
  );
  const newBaseTokenPrice = await call(
    priceSource,
    'getCanonicalRate',
    [baseToken.options.address, quoteToken.options.address]
  );
  expect(newBaseTokenPrice[0]).toBe(newInputBaseTokenPrice);

>>>>>>> 97937bca
  await send(
    fundFactory,
    'beginFundSetup',
    [
      `test-fund-${Date.now()}`,
      [],
      [],
      [],
      [],
      [],
      [],
      quoteToken.options.address
    ],
    managerTxOpts,
    web3
  );

  await assertAmguTx(fundFactory, 'createFeeManager');
  await assertAmguTx(fundFactory, 'createPolicyManager');
  await assertAmguTx(fundFactory, 'createShares');
  await assertAmguTx(fundFactory, 'createVault');
  const res = await assertAmguTx(fundFactory, 'completeFundSetup');

  const hubAddress = getEventFromLogs(
    res.logs,
    CONTRACT_NAMES.FUND_FACTORY,
    'FundSetupCompleted'
  ).hub;

  const investmentAmount = toWei('100', 'ether');

  await send(
    quoteToken,
    'approve',
    [sharesRequestor.options.address, investmentAmount],
    defaultTxOpts,
    web3
  );

  const incentiveInputAmount = toWei('100', 'ether');
  await send(registry, 'setIncentive', [incentiveInputAmount], defaultTxOpts, web3);
  const newIncentiveAmount = await call(registry, 'incentive');
  expect(newIncentiveAmount).toBe(incentiveInputAmount);

  const preUserBalance = new BN(await web3.eth.getBalance(deployer));
  const gasPrice = await web3.eth.getGasPrice();

  const requestSharesRes = await send(
    sharesRequestor,
    'requestShares',
    [
      hubAddress,
      investmentAmount,
      "0"
    ],
    { ...defaultTxOpts, value: toWei('101', 'ether'), gasPrice },
    web3
  );

  const {
    payer: payerFromAmguPaid,
    totalAmguPaidInEth,
    amguChargableGas
  } = getEventFromLogs(
    requestSharesRes.logs,
    CONTRACT_NAMES.SHARES_REQUESTOR,
    'AmguPaid',
  );

  const {
    payer: payerFromIncentivePaid,
    incentiveAmount
  } = getEventFromLogs(
    requestSharesRes.logs,
    CONTRACT_NAMES.SHARES_REQUESTOR,
    'IncentivePaid',
  );

  const postUserBalance = new BN(await web3.eth.getBalance(deployer));
  const wethAddress = await call(registry, 'nativeAsset');
  const mlnAddress = await call(registry, 'mlnToken');
  const mlnAmguAmount = new BN(amguPrice).mul(new BN(amguChargableGas));
  const ethAmguAmount = new BN(
    (await call(
      valueInterpreter,
      'calcCanonicalAssetValue',
      [mlnAddress, mlnAmguAmount.toString(), wethAddress]
    ))[0]
  );

  const txCostInWei = new BN(gasPrice).mul(new BN(requestSharesRes.gasUsed));

  // @dev Incentive fee is not applicable here because the user gets the incentive fee
  // returned immediately, as it is the initial investment into the fund,
  // which bypasses creating a Request and immediately buys shares
  const estimatedTotalUserCost = ethAmguAmount.add(txCostInWei);
  const totalUserCost = preUserBalance.sub(postUserBalance);

  expect(new BN(totalAmguPaidInEth)).bigNumberEq(ethAmguAmount);
  expect(new BN(incentiveAmount)).bigNumberEq(new BN(incentiveInputAmount));
  expect(txCostInWei).bigNumberLt(totalUserCost);
  expect(estimatedTotalUserCost).bigNumberEq(totalUserCost);
  expect(payerFromAmguPaid.toLowerCase()).toBe(deployer.toLowerCase());
  expect(payerFromIncentivePaid.toLowerCase()).toBe(deployer.toLowerCase());
});<|MERGE_RESOLUTION|>--- conflicted
+++ resolved
@@ -14,12 +14,8 @@
 let deployer;
 let defaultTxOpts, managerTxOpts;
 let baseToken, quoteToken;
-<<<<<<< HEAD
-let engine, fundFactory, priceSource, registry, sharesRequestor;
-=======
+let amguPrice;
 let engine, fundFactory, priceSource, registry, sharesRequestor, valueInterpreter;
-let amguPrice;
->>>>>>> 97937bca
 
 const assertAmguTx = async (contract, method, args=[]) => {
   const arbitraryEthAmount = toWei('1', 'ether');
@@ -82,26 +78,8 @@
   priceSource = getDeployed(CONTRACT_NAMES.KYBER_PRICEFEED, web3);
   sharesRequestor = getDeployed(CONTRACT_NAMES.SHARES_REQUESTOR, web3);
 
-<<<<<<< HEAD
   quoteToken = getDeployed(CONTRACT_NAMES.WETH, web3, mainnetAddrs.tokens.WETH);
   baseToken = getDeployed(CONTRACT_NAMES.MLN, web3, mainnetAddrs.tokens.MLN);
-=======
-beforeEach(async () => {
-  const deployed = await partialRedeploy([
-    CONTRACT_NAMES.FUND_FACTORY
-  ]);
-  const contracts = deployed.contracts;
-
-  engine = contracts.Engine;
-  fundFactory = contracts.FundFactory;
-  registry = contracts.Registry;
-  priceSource = contracts.TestingPriceFeed;
-  sharesRequestor = contracts.SharesRequestor;
-  valueInterpreter = contracts.ValueInterpreter;
-
-  quoteToken = contracts.WETH;
-  baseToken = contracts.MLN;
->>>>>>> 97937bca
 });
 
 // Reset amgu and incentive after all tests so as not to affect other tests in suite
@@ -121,23 +99,6 @@
   const newAmguPrice = await call(engine, 'getAmguPrice');
   expect(newAmguPrice).toBe(amguPrice);
 
-<<<<<<< HEAD
-=======
-  const newInputBaseTokenPrice = toWei('2', 'ether');
-  await send(
-    priceSource,
-    'update',
-    [[baseToken.options.address], [newInputBaseTokenPrice]],
-    defaultTxOpts
-  );
-  const newBaseTokenPrice = await call(
-    priceSource,
-    'getCanonicalRate',
-    [baseToken.options.address, quoteToken.options.address]
-  );
-  expect(newBaseTokenPrice[0]).toBe(newInputBaseTokenPrice);
-
->>>>>>> 97937bca
   await send(
     fundFactory,
     'beginFundSetup',
@@ -158,33 +119,11 @@
   await assertAmguTx(fundFactory, 'createShares');
 });
 
-<<<<<<< HEAD
-test('Set amgu with incentive attatched and check its usage in creating a fund', async () => {
+test('set amgu with incentive attached and check its usage in creating a fund', async () => {
   await send(engine, 'setAmguPrice', [amguPrice], defaultTxOpts, web3);
   const newAmguPrice = await call(engine, 'getAmguPrice');
   expect(newAmguPrice).toBe(amguPrice);
 
-=======
-test('set amgu with incentive attached and check its usage in creating a fund', async () => {
-  await send(engine, 'setAmguPrice', [amguPrice], defaultTxOpts);
-  const newAmguPrice = await call(engine, 'getAmguPrice');
-  expect(newAmguPrice).toBe(amguPrice);
-
-  const newInputBaseTokenPrice = toWei('2', 'ether');
-  await send(
-    priceSource,
-    'update',
-    [[baseToken.options.address], [newInputBaseTokenPrice]],
-    defaultTxOpts
-  );
-  const newBaseTokenPrice = await call(
-    priceSource,
-    'getCanonicalRate',
-    [baseToken.options.address, quoteToken.options.address]
-  );
-  expect(newBaseTokenPrice[0]).toBe(newInputBaseTokenPrice);
-
->>>>>>> 97937bca
   await send(
     fundFactory,
     'beginFundSetup',
