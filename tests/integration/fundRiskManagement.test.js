/*
 * @file Tests a fund's risk management policies in executing trades
 *
 * @test Fund policies are set
 * @test TODO: A fund can only take an order for a non-blacklisted asset
 * @test TODO: A fund can only take an order with a tolerable amount of price slippage
 * @test TODO: A fund cannot take an order with an asset if it will exceed its max concentration
 * @test TODO: A fund can only take an order for a whitelisted asset
 * @test TODO: A fund can only take an order for its current assets once max positions is reached
 */

import { BN, toWei } from 'web3-utils';
import { partialRedeploy } from '~/deploy/scripts/deploy-system';
import { call, send } from '~/deploy/utils/deploy-contract';
import { BNExpMul, BNExpDiv } from '~/tests/utils/BNmath';
import { CONTRACT_NAMES } from '~/tests/utils/constants';
<<<<<<< HEAD
import { setupInvestedTestFund } from '~/tests/utils/fund';
=======
import { encodeArgs } from '~/tests/utils/formatting';
import { setupFundWithParams } from '~/tests/utils/fund';
>>>>>>> 97937bca
import getAccounts from '~/deploy/utils/getAccounts';
import {
  getEventFromLogs,
  getFunctionSignature
} from '~/tests/utils/metadata';
import { encodeOasisDexTakeOrderArgs } from '~/tests/utils/oasisDex';

let deployer, manager;
let defaultTxOpts, managerTxOpts;
let takeOrderFunctionSig;
let fundFactory, oasisDexAdapter, priceSource;
let assetBlacklist, assetWhitelist, maxConcentration, maxPositions, priceTolerance;
let dai, knc, mln, weth, zrx;
let oasisDexExchange;
let contracts;

beforeAll(async () => {
  [deployer, manager] = await getAccounts();
  defaultTxOpts = { from: deployer, gas: 8000000 };
  managerTxOpts = { ...defaultTxOpts, from: manager };

  const deployed = await partialRedeploy([CONTRACT_NAMES.FUND_FACTORY]);
  contracts = deployed.contracts;

  dai = contracts.DAI;
  knc = contracts.KNC;
  mln = contracts.MLN;
  weth = contracts.WETH;
  zrx = contracts.ZRX;

  fundFactory = contracts.FundFactory;
  oasisDexExchange = contracts.OasisDexExchange;
  oasisDexAdapter = contracts.OasisDexAdapter;
  priceSource = contracts.TestingPriceFeed;

  // Policies
  assetBlacklist = contracts.AssetBlacklist;
  assetWhitelist = contracts.AssetWhitelist;
  maxPositions = contracts.MaxPositions;
  maxConcentration = contracts.MaxConcentration;
  priceTolerance = contracts.PriceTolerance;

  takeOrderFunctionSig = getFunctionSignature(
    CONTRACT_NAMES.ORDER_TAKER,
    'takeOrder',
  );

  const wethRateConstant = toWei('1', 'ether');
  const wethToDaiRate = toWei('0.008', 'ether');
  const wethToKncRate = toWei('0.005', 'ether');
  const wethToMlnRate = toWei('0.5', 'ether');
  const wethToZrxRate = toWei('0.25', 'ether');
  await send(
    priceSource,
    'update',
    [
      [
        weth.options.address,
        mln.options.address,
        knc.options.address,
        dai.options.address,
        zrx.options.address
      ],
      [
        wethRateConstant,
        wethToMlnRate,
        wethToKncRate,
        wethToDaiRate,
        wethToZrxRate
      ]
    ],
    defaultTxOpts
  );
});

/*
 * Fund #1: Take orders on Oasis Dex
 * Asset blacklist: KNC
 * Max concentration: 10%
 * Max positions: 3
 * Price tolerance: 10%
 */
describe('Fund 1: Asset blacklist, price tolerance, max positions, max concentration', () => {
  let fund;
  let priceToleranceVal, maxConcentrationVal;

  beforeAll(async () => {
    const policies = {
      addresses: [
        assetBlacklist.options.address,
        maxPositions.options.address,
        maxConcentration.options.address,
        priceTolerance.options.address
      ],
      encodedSettings: [
        encodeArgs(['address[]'], [[knc.options.address]]),
        encodeArgs(['uint256'], [3]),
        encodeArgs(['uint256'], [toWei('0.1', 'ether')]), // 10%
        encodeArgs(['uint256'], [toWei('0.1', 'ether')]), // 10%
      ]
    };
    fund = await setupFundWithParams({
      defaultTokens: [weth.options.address],
      integrationAdapters: [oasisDexAdapter.options.address],
      initialInvestment: {
        contribAmount: toWei('1', 'ether'),
        investor: manager,
        tokenContract: weth
      },
      manager,
      policies: {
        addresses: policies.addresses,
        encodedSettings: policies.encodedSettings
      },
      quoteToken: weth.options.address,
      fundFactory
    });
    maxConcentrationVal = await call(
      maxConcentration,
      'policyManagerToMaxConcentration',
      [fund.policyManager.options.address]
    );
    priceToleranceVal = await call(
      priceTolerance,
      'policyManagerToPriceTolerance',
      [fund.policyManager.options.address]
    );
  });

  test('Confirm policies have been set', async () => {
    const { policyManager } = fund;

    const policies = await call (policyManager, 'getEnabledPolicies');
    const expectedPolicies = [
      priceTolerance.options.address,
      maxPositions.options.address,
      assetBlacklist.options.address,
      maxConcentration.options.address
    ];

    for (const policy of expectedPolicies) {
      expect(policies).toContain(policy);
    }
  });

  describe('Asset blacklist', () => {
    let badMakerAsset, badMakerQuantity, goodMakerAsset, goodMakerQuantity, takerAsset, takerQuantity;
    let badOrderId, goodOrderId;

    beforeAll(async () => {
      takerAsset = weth.options.address;
      takerQuantity = toWei('0.01', 'ether');
      badMakerAsset = knc.options.address;
      goodMakerAsset = mln.options.address;
    });

    test('Third party makes an order', async () => {
      const makerToWethAssetRate = new BN(
        (await call(priceSource, 'getLiveRate', [badMakerAsset, weth.options.address]))[0]
      );
      badMakerQuantity = BNExpDiv(
        new BN(takerQuantity),
        makerToWethAssetRate
      ).toString();

      await send(knc, 'approve', [oasisDexExchange.options.address, badMakerQuantity], defaultTxOpts);
      const res = await send(
        oasisDexExchange,
        'offer',
        [
          badMakerQuantity, badMakerAsset, takerQuantity, takerAsset, 0
        ],
        defaultTxOpts
      );

      const logMake = getEventFromLogs(res.logs, CONTRACT_NAMES.OASIS_DEX_EXCHANGE, 'LogMake');
      badOrderId = logMake.id;
    });

    test('Bad take order: blacklisted maker asset', async () => {
      const { vault } = fund;

      const encodedArgs = encodeOasisDexTakeOrderArgs({
        makerAsset: badMakerAsset,
        makerQuantity: badMakerQuantity,
        takerAsset,
        takerQuantity,
        orderId: badOrderId,
      });

      await expect(
        send(
          vault,
          'callOnIntegration',
          [
            oasisDexAdapter.options.address,
            takeOrderFunctionSig,
            encodedArgs,
          ],
          managerTxOpts,
        )
      ).rejects.toThrowFlexible('Rule evaluated to false: ASSET_BLACKLIST');
    });

    test('Third party makes an order', async () => {
      const makerToWethAssetRate = new BN(
        (await call(priceSource, 'getLiveRate', [goodMakerAsset, weth.options.address]))[0]
      );
      goodMakerQuantity = BNExpDiv(
        new BN(takerQuantity),
        makerToWethAssetRate
      ).toString();

      await send(mln, 'approve', [oasisDexExchange.options.address, goodMakerQuantity], defaultTxOpts);
      const res = await send(
        oasisDexExchange,
        'offer',
        [
          goodMakerQuantity, goodMakerAsset, takerQuantity, takerAsset, 0
        ],
        defaultTxOpts
      );

      const logMake = getEventFromLogs(res.logs, CONTRACT_NAMES.OASIS_DEX_EXCHANGE, 'LogMake');
      goodOrderId = logMake.id;
    });

    test('Good take order: non-blacklisted maker asset', async () => {
      const { vault } = fund;

      const encodedArgs = encodeOasisDexTakeOrderArgs({
        makerAsset: goodMakerAsset,
        makerQuantity: goodMakerQuantity,
        takerAsset,
        takerQuantity,
        orderId: goodOrderId,
      });

      await expect(
        send(
          vault,
          'callOnIntegration',
          [
            oasisDexAdapter.options.address,
            takeOrderFunctionSig,
            encodedArgs,
          ],
          managerTxOpts,
        )
      ).resolves.not.toThrow();
    });
  });

  describe('Price tolerance', () => {
    let makerAsset, takerAsset, takerQuantity;
    let expectedMakerQuantity, badMakerQuantity, toleratedMakerQuantity;
    let makerQuantityPercentLimit, makerQuantityPercentShift;
    let badOrderId, goodOrderId;

    beforeAll(async () => {
      makerAsset = mln.options.address;
      takerAsset = weth.options.address;
      takerQuantity = toWei('0.01', 'ether');

      const makerToWethAssetRate = new BN(
        (await call(priceSource, 'getLiveRate', [makerAsset, weth.options.address]))[0]
      );
      expectedMakerQuantity = BNExpDiv(
        new BN(takerQuantity),
        makerToWethAssetRate
      ).toString();

      makerQuantityPercentLimit =
        new BN(toWei('1', 'ether')).sub(new BN(priceToleranceVal));
      makerQuantityPercentShift = new BN(toWei('0.01', 'ether')); // 1%
    });

    test('Third party makes an order', async () => {
      badMakerQuantity = BNExpMul(
        new BN(expectedMakerQuantity),
        makerQuantityPercentLimit.sub(makerQuantityPercentShift)
      ).toString();

      await send(mln, 'approve', [oasisDexExchange.options.address, badMakerQuantity], defaultTxOpts);
      const res = await send(
        oasisDexExchange,
        'offer',
        [
          badMakerQuantity, makerAsset, takerQuantity, takerAsset, 0
        ],
        defaultTxOpts
      );

      const logMake = getEventFromLogs(res.logs, CONTRACT_NAMES.OASIS_DEX_EXCHANGE, 'LogMake');
      badOrderId = logMake.id;
    });

    test('Bad take order: slippage just above limit', async () => {
      const { vault } = fund;

      const encodedArgs = encodeOasisDexTakeOrderArgs({
        makerAsset,
        makerQuantity: badMakerQuantity,
        takerAsset,
        takerQuantity,
        orderId: badOrderId,
      });

      await expect(
        send(
          vault,
          'callOnIntegration',
          [
            oasisDexAdapter.options.address,
            takeOrderFunctionSig,
            encodedArgs,
          ],
          managerTxOpts,
        )
      ).rejects.toThrowFlexible('Rule evaluated to false: PRICE_TOLERANCE');
    });

    test('Third party makes an order', async () => {
      toleratedMakerQuantity = BNExpMul(
        new BN(expectedMakerQuantity),
        makerQuantityPercentLimit.add(makerQuantityPercentShift)
      ).toString();

      await send(mln, 'approve', [oasisDexExchange.options.address, toleratedMakerQuantity], defaultTxOpts);
      const res = await send(
        oasisDexExchange,
        'offer',
        [
          toleratedMakerQuantity, makerAsset, takerQuantity, takerAsset, 0
        ],
        defaultTxOpts
      );

      const logMake = getEventFromLogs(res.logs, CONTRACT_NAMES.OASIS_DEX_EXCHANGE, 'LogMake');
      goodOrderId = logMake.id;
    });

    test('Good take order: slippage just within limit', async () => {
      const { vault } = fund;

      const encodedArgs = encodeOasisDexTakeOrderArgs({
        makerAsset,
        makerQuantity: toleratedMakerQuantity,
        takerAsset,
        takerQuantity,
        orderId: goodOrderId,
      });

      await expect(
        send(
          vault,
          'callOnIntegration',
          [
            oasisDexAdapter.options.address,
            takeOrderFunctionSig,
            encodedArgs,
          ],
          managerTxOpts,
        )
      ).resolves.not.toThrow();
    });
  });

  describe('Max concentration', () => {
    let makerAsset, takerAsset;
    let makerToWethAssetRate;
    let goodMakerQuantity, goodOrderId, goodTakerQuantity;
    let badMakerQuantity, badOrderId, badTakerQuantity;

    beforeAll(async () => {
      const { shares, vault } = fund;
      makerAsset = dai.options.address;
      takerAsset = weth.options.address;
      makerToWethAssetRate = new BN(
        (await call(priceSource, 'getLiveRate', [makerAsset, weth.options.address]))[0]
      );

      const makerAssetGav = BNExpMul(
        new BN(await call(vault, 'assetBalances', [makerAsset])),
        makerToWethAssetRate
      );

      const fundGav = new BN(await call(shares, 'calcGav'));
      const makerAssetGavPercent = BNExpDiv(makerAssetGav, fundGav);
      const allowedMakerAssetGavPercentage =
        new BN(maxConcentrationVal).sub(makerAssetGavPercent);

      const percentageShift = new BN(toWei('0.01', 'ether')); // 1%

      goodTakerQuantity = BNExpMul(
        fundGav,
        allowedMakerAssetGavPercentage.sub(percentageShift)
      ).toString();

      goodMakerQuantity = BNExpDiv(
        new BN(goodTakerQuantity),
        new BN(makerToWethAssetRate)
      ).toString();

      badTakerQuantity = BNExpMul(
        fundGav,
        percentageShift.mul(new BN(2)) // guarantees slightly too much
      ).toString();
      badMakerQuantity = BNExpDiv(
        new BN(badTakerQuantity),
        makerToWethAssetRate
      ).toString();
    });

    test('Third party makes an order', async () => {
      await send(dai, 'approve', [oasisDexExchange.options.address, goodMakerQuantity], defaultTxOpts);
      const res = await send(
        oasisDexExchange,
        'offer',
        [
          goodMakerQuantity, makerAsset, goodTakerQuantity, takerAsset, 0
        ],
        defaultTxOpts
      );

      const logMake = getEventFromLogs(res.logs, CONTRACT_NAMES.OASIS_DEX_EXCHANGE, 'LogMake');
      goodOrderId = logMake.id;
    });

    test('Good make order: just under max-concentration', async () => {
      const { vault } = fund;

      const encodedArgs = encodeOasisDexTakeOrderArgs({
        makerAsset,
        makerQuantity: goodMakerQuantity,
        takerAsset,
        takerQuantity: goodTakerQuantity,
        orderId: goodOrderId,
      });

      await expect(
        send(
          vault,
          'callOnIntegration',
          [
            oasisDexAdapter.options.address,
            takeOrderFunctionSig,
            encodedArgs,
          ],
          managerTxOpts,
        )
      ).resolves.not.toThrow();
    });

    test('Third party makes an order', async () => {
      await send(dai, 'approve', [oasisDexExchange.options.address, badMakerQuantity], defaultTxOpts);
      const res = await send(
        oasisDexExchange,
        'offer',
        [
          badMakerQuantity, makerAsset, badTakerQuantity, takerAsset, 0
        ],
        defaultTxOpts
      );

      const logMake = getEventFromLogs(res.logs, CONTRACT_NAMES.OASIS_DEX_EXCHANGE, 'LogMake');
      badOrderId = logMake.id;
    });

    test('Bad make order: max concentration exceeded', async () => {
      const { vault } = fund;

      const encodedArgs = encodeOasisDexTakeOrderArgs({
        makerAsset,
        makerQuantity: badMakerQuantity,
        takerAsset,
        takerQuantity: badTakerQuantity,
        orderId: badOrderId,
      });

      await expect(
        send(
          vault,
          'callOnIntegration',
          [
            oasisDexAdapter.options.address,
            takeOrderFunctionSig,
            encodedArgs,
          ],
          managerTxOpts,
        )
      ).rejects.toThrowFlexible('Rule evaluated to false: MAX_CONCENTRATION');
    });
  });
});

/*
 * Fund #2: Trading on Oasis Dex
 * Asset whitelist: DAI, MLN, ZRX
 * Max positions: 3
 */
describe('Fund 2: Asset whitelist, max positions', () => {
  let fund;

  beforeAll(async () => {
    const policies = {
      addresses: [
        assetWhitelist.options.address,
        maxPositions.options.address
      ],
      encodedSettings: [
        encodeArgs(
          ['address[]'],
          [[dai.options.address, mln.options.address, zrx.options.address]]
        ),
        encodeArgs(['uint256'], [3])
      ]
    };
    fund = await setupFundWithParams({
      defaultTokens: [weth.options.address],
      integrationAdapters: [oasisDexAdapter.options.address],
      initialInvestment: {
        contribAmount: toWei('1', 'ether'),
        investor: manager,
        tokenContract: weth
      },
      manager,
      policies: {
        addresses: policies.addresses,
        encodedSettings: policies.encodedSettings
      },
      quoteToken: weth.options.address,
      fundFactory
    });
  });

  test('Confirm policies have been set', async () => {
    const { policyManager } = fund;

    const policies = await call (policyManager, 'getEnabledPolicies');
    const expectedPolicies = [
      maxPositions.options.address,
      assetWhitelist.options.address
    ];

    for (const policy of expectedPolicies) {
      expect(policies).toContain(policy);
    }
  });

  describe('Asset whitelist', () => {
    let takerAsset, takerQuantity;
    let badMakerAsset, badMakerQuantity, badOrderId;
    let goodMakerAsset, goodMakerQuantity, goodOrderId;

    beforeAll(async () => {
      takerAsset = weth.options.address;
      takerQuantity = toWei('0.01', 'ether');

      badMakerAsset = knc.options.address;
      const badMakerToWethAssetRate = new BN(
        (await call(priceSource, 'getLiveRate', [badMakerAsset, weth.options.address]))[0]
      );
      badMakerQuantity = BNExpDiv(
        new BN(takerQuantity),
        badMakerToWethAssetRate
      ).toString();

      goodMakerAsset = zrx.options.address;
      const goodMakerToWethAssetRate = new BN(
        (await call(priceSource, 'getLiveRate', [goodMakerAsset, weth.options.address]))[0]
      );
      goodMakerQuantity = BNExpDiv(
        new BN(takerQuantity),
        goodMakerToWethAssetRate
      ).toString();
    });

    test('Third party makes an order', async () => {
      await send(knc, 'approve', [oasisDexExchange.options.address, badMakerQuantity], defaultTxOpts);
      const res = await send(
        oasisDexExchange,
        'offer',
        [
          badMakerQuantity, badMakerAsset, takerQuantity, takerAsset, 0
        ],
        defaultTxOpts
      );

      const logMake = getEventFromLogs(res.logs, CONTRACT_NAMES.OASIS_DEX_EXCHANGE, 'LogMake');
      badOrderId = logMake.id;
    });

    test('Bad take order: non-whitelisted maker asset', async () => {
      const { vault } = fund;

      const encodedArgs = encodeOasisDexTakeOrderArgs({
        makerAsset: badMakerAsset,
        makerQuantity: badMakerQuantity,
        takerAsset,
        takerQuantity,
        orderId: badOrderId,
      });

      await expect(
        send(
          vault,
          'callOnIntegration',
          [
            oasisDexAdapter.options.address,
            takeOrderFunctionSig,
            encodedArgs,
          ],
          managerTxOpts,
        )
      ).rejects.toThrowFlexible('Rule evaluated to false: ASSET_WHITELIST');
    });

    test('Third party makes an order', async () => {
      const makerToWethAssetRate = new BN(
        (await call(priceSource, 'getLiveRate', [goodMakerAsset, weth.options.address]))[0]
      );
      goodMakerQuantity = BNExpDiv(
        new BN(takerQuantity),
        makerToWethAssetRate
      ).toString();

      await send(zrx, 'approve', [oasisDexExchange.options.address, goodMakerQuantity], defaultTxOpts);
      const res = await send(
        oasisDexExchange,
        'offer',
        [
          goodMakerQuantity, goodMakerAsset, takerQuantity, takerAsset, 0
        ],
        defaultTxOpts
      );

      const logMake = getEventFromLogs(res.logs, CONTRACT_NAMES.OASIS_DEX_EXCHANGE, 'LogMake');
      goodOrderId = logMake.id;
    });

    test('Good take order: whitelisted maker asset', async () => {
      const { vault } = fund;

      const encodedArgs = encodeOasisDexTakeOrderArgs({
        makerAsset: goodMakerAsset,
        makerQuantity: goodMakerQuantity,
        takerAsset,
        takerQuantity,
        orderId: goodOrderId,
      });

      await expect(
        send(
          vault,
          'callOnIntegration',
          [
            oasisDexAdapter.options.address,
            takeOrderFunctionSig,
            encodedArgs,
          ],
          managerTxOpts,
        )
      ).resolves.not.toThrow();
    });
  });

  describe('Max positions', () => {
    let takerAsset, takerQuantity;
    let goodMakerAsset1, goodMakerQuantity1, goodOrderId1;
    let goodMakerAsset2, goodMakerQuantity2, goodOrderId2;
    let badMakerAsset, badMakerQuantity, badOrderId;

    beforeAll(async () => {
      takerAsset = weth.options.address;
      takerQuantity = toWei('0.01', 'ether');

      goodMakerAsset1 = mln.options.address;
      const makerToWethAssetRate1 = new BN(
        (await call(priceSource, 'getLiveRate', [goodMakerAsset1, weth.options.address]))[0]
      );
      goodMakerQuantity1 = BNExpDiv(
        new BN(takerQuantity),
        makerToWethAssetRate1
      ).toString();

      goodMakerAsset2 = mln.options.address;
      const makerToWethAssetRate2 = new BN(
        (await call(priceSource, 'getLiveRate', [goodMakerAsset2, weth.options.address]))[0]
      );
      goodMakerQuantity2 = BNExpDiv(
        new BN(takerQuantity),
        makerToWethAssetRate2
      ).toString();

      badMakerAsset = dai.options.address;
      const makerToWethAssetRate3 = new BN(
        (await call(priceSource, 'getLiveRate', [badMakerAsset, weth.options.address]))[0]
      );
      badMakerQuantity = BNExpDiv(
        new BN(takerQuantity),
        new BN(makerToWethAssetRate3)
      ).toString();
    });

    test('Third party makes an order', async () => {
      await send(mln, 'approve', [oasisDexExchange.options.address, goodMakerQuantity1], defaultTxOpts);
      const receipt = await send(
        oasisDexExchange,
        'offer',
        [goodMakerQuantity1, goodMakerAsset1, takerQuantity, takerAsset, 0],
        defaultTxOpts
      );
      const logMake = getEventFromLogs(
        receipt.logs,
        CONTRACT_NAMES.OASIS_DEX_EXCHANGE,
        'LogMake'
      );
      goodOrderId1 = logMake.id;
    });

    test('Good take order 1: final allowed position', async () => {
      const { vault } = fund;

      const maxPositionsVal = await call(
        maxPositions,
        'policyManagerToMaxPositions',
        [fund.policyManager.options.address]
      );

      const preOwnedAssetsLength = (await call(vault, 'getOwnedAssets')).length;
      expect(Number(preOwnedAssetsLength)).toEqual(Number(maxPositionsVal) - 1);

      const encodedArgs = encodeOasisDexTakeOrderArgs({
        makerAsset: goodMakerAsset1,
        makerQuantity: goodMakerQuantity1,
        takerAsset,
        takerQuantity,
        orderId: goodOrderId1,
      });

      await send(
        vault,
        'callOnIntegration',
        [
          oasisDexAdapter.options.address,
          takeOrderFunctionSig,
          encodedArgs,
        ],
        managerTxOpts,
      );

      const postOwnedAssetsLength = (await call(vault, 'getOwnedAssets')).length;
      expect(postOwnedAssetsLength).toEqual(Number(maxPositionsVal));
    });

    test('Third party makes an order', async () => {
      await send(dai, 'approve', [oasisDexExchange.options.address, badMakerQuantity], defaultTxOpts);
      const receipt = await send(
        oasisDexExchange,
        'offer',
        [badMakerQuantity, badMakerAsset, takerQuantity, takerAsset, 0],
        defaultTxOpts
      );
      const logMake = getEventFromLogs(
        receipt.logs,
        CONTRACT_NAMES.OASIS_DEX_EXCHANGE,
        'LogMake'
      );
      badOrderId = logMake.id;
    });

    test('Bad take order: over limit for positions', async () => {
      const { vault } = fund;

      const encodedArgs = encodeOasisDexTakeOrderArgs({
        makerAsset: badMakerAsset,
        makerQuantity: badMakerQuantity,
        takerAsset,
        takerQuantity,
        orderId: badOrderId,
      });

      await expect(
        send(
          vault,
          'callOnIntegration',
          [
            oasisDexAdapter.options.address,
            takeOrderFunctionSig,
            encodedArgs,
          ],
          managerTxOpts,
        )
      ).rejects.toThrowFlexible('Rule evaluated to false: MAX_POSITIONS');
    });

    test('Third party makes an order', async () => {
      await send(mln, 'approve', [oasisDexExchange.options.address, goodMakerQuantity2], defaultTxOpts);
      const receipt = await send(
        oasisDexExchange,
        'offer',
        [goodMakerQuantity2, goodMakerAsset1, takerQuantity, takerAsset, 0],
        defaultTxOpts
      );
      const logMake = getEventFromLogs(
        receipt.logs,
        CONTRACT_NAMES.OASIS_DEX_EXCHANGE,
        'LogMake'
      );
      goodOrderId2 = logMake.id;
    });

    test('Good make order 2: add to current position', async () => {
      const { vault } = fund;

      const encodedArgs = encodeOasisDexTakeOrderArgs({
        makerAsset: goodMakerAsset2,
        makerQuantity: goodMakerQuantity2,
        takerAsset,
        takerQuantity,
        orderId: goodOrderId2,
      });

      await expect(
        send(
          vault,
          'callOnIntegration',
          [
            oasisDexAdapter.options.address,
            takeOrderFunctionSig,
            encodedArgs,
          ],
          managerTxOpts,
        )
      ).resolves.not.toThrowFlexible();
    });
 });
});<|MERGE_RESOLUTION|>--- conflicted
+++ resolved
@@ -14,12 +14,8 @@
 import { call, send } from '~/deploy/utils/deploy-contract';
 import { BNExpMul, BNExpDiv } from '~/tests/utils/BNmath';
 import { CONTRACT_NAMES } from '~/tests/utils/constants';
-<<<<<<< HEAD
-import { setupInvestedTestFund } from '~/tests/utils/fund';
-=======
 import { encodeArgs } from '~/tests/utils/formatting';
 import { setupFundWithParams } from '~/tests/utils/fund';
->>>>>>> 97937bca
 import getAccounts from '~/deploy/utils/getAccounts';
 import {
   getEventFromLogs,
