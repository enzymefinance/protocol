import test from "ava";
import api from "../../utils/lib/api";
import deployEnvironment from "../../utils/deploy/contracts";
import { getTermsSignatureParameters } from "../../utils/lib/signing";
import { deployContract, retrieveContract } from "../../utils/lib/contracts";
import { updateCanonicalPriceFeed } from "../../utils/lib/updatePriceFeed";
import governanceAction from "../../utils/lib/governanceAction";

const environmentConfig = require("../../utils/config/environment.js");

const environment = "development";
const config = environmentConfig[environment];

// hoisted variables
let accounts;
let deployer;
let fund;
let manager;
let investor;
let opts;
let version;
let mlnToken;
let maliciousToken;
let deployed;

const mockBytes =
  "0x86b5eed81db5f691c36cc83eb58cb5205bd2090bf3763a19f0c5bf2f074dd84b";
const mockAddress = "0x083c41ea13af6c2d5aaddf6e73142eb9a7b00183";
const initialMln = 1000000;
const offeredMln = 500000;
const wantedShares = 500000;
const sellQuantity = 1000;
const buyQuantity = 1000;

// define order signatures
<<<<<<< HEAD
const makeOrderSignature = api.util
  .abiSignature("makeOrder", [
    "address",
    "address[5]",
    "uint256[6]",
    "bytes32",
    "uint8",
    "bytes32",
    "bytes32",
  ])
  .slice(0, 10);
=======
const makeOrderSignature = api.util.abiSignature('makeOrder', [
  'address', 'address[5]', 'uint256[8]', 'bytes32', 'uint8', 'bytes32', 'bytes32'
]).slice(0,10);
>>>>>>> 00e9b10b

test.before(async () => {
  deployed = await deployEnvironment(environment);
  accounts = await api.eth.accounts();
  [deployer, manager, investor] = accounts;
  opts = { from: deployer, gas: config.gas, gasPrice: config.gasPrice };
  version = await deployed.Version;
  mlnToken = await deployed.MlnToken;
  maliciousToken = await deployContract("testing/MaliciousToken", { from: deployer });
  await deployed.MatchingMarket.instance.addTokenPairWhitelist.postTransaction(
    { from: deployer }, [mlnToken.address, maliciousToken.address]
  );
  await governanceAction(
    { from: deployer }, deployed.Governance, deployed.CanonicalPriceFeed, 'registerExchange',
    [
      deployed.MatchingMarket.address,
      deployed.MatchingMarketAdapter.address,
      true,
      [ makeOrderSignature ]
    ]
  );
  await governanceAction(
    opts, deployed.Governance, deployed.CanonicalPriceFeed, 'registerAsset',
    [
      maliciousToken.address, 'MaliciousToken', 'MAL', 18, '',
      mockBytes, [mockAddress, mockAddress], [], []
    ]
  );
<<<<<<< HEAD
  await governanceAction(
    opts,
    deployed.Governance,
    deployed.CanonicalPriceFeed,
    "registerAsset",
    [
      maliciousToken.address,
      "MaliciousToken",
      "MAL",
      18,
      "",
      mockBytes,
      mockAddress,
      mockAddress,
      [],
      [],
    ],
  );
=======
>>>>>>> 00e9b10b

  // give investor some MLN to use
  await mlnToken.instance.transfer.postTransaction(
    { from: deployer, gasPrice: config.gasPrice },
    [investor, initialMln, ""],
  );

  const [r, s, v] = await getTermsSignatureParameters(manager);
  await version.instance.setupFund.postTransaction(
    { from: manager, gas: config.gas, gasPrice: config.gasPrice },
    [
      "Fund with malicious token", // name
      deployed.MlnToken.address, // base asset
      config.protocol.fund.managementFee,
      config.protocol.fund.performanceFee,
      deployed.NoCompliance.address,
      deployed.RMMakeOrders.address,
      [deployed.MatchingMarket.address],
      [],
      v,
      r,
      s,
    ],
  );
  const fundAddress = await version.instance.managerToFunds.call({}, [manager]);
  fund = await retrieveContract("Fund", fundAddress);
  // Change competition address to investor just for testing purpose so it allows invest / redeem
  await deployed.CompetitionCompliance.instance.changeCompetitionAddress.postTransaction(
    { from: deployer, gas: config.gas, gasPrice: config.gasPrice },
    [investor],
  );
});

test.serial("initial investment with MLN", async t => {
  await updateCanonicalPriceFeed(deployed, {
    [deployed.MlnToken.address]: 10 ** 18,
    [maliciousToken.address]: 10 ** 18,
    [deployed.EthToken.address]: 10 ** 18,
  });
  await mlnToken.instance.approve.postTransaction(
    { from: investor, gasPrice: config.gasPrice, gas: config.gas },
    [fund.address, offeredMln],
  );
  await fund.instance.requestInvestment.postTransaction(
    { from: investor, gas: config.gas, gasPrice: config.gasPrice },
    [offeredMln, wantedShares, mlnToken.address],
  );
  const requestId = await fund.instance.getLastRequestId.call({}, []);
<<<<<<< HEAD
  await fund.instance.executeRequest.postTransaction(
    { from: investor, gas: config.gas, gasPrice: config.gasPrice },
    [requestId],
  );
=======
  txid = await fund.instance.executeRequest.postTransaction({from: investor}, [requestId]);
>>>>>>> 00e9b10b
  const ownedShares = Number(
    await fund.instance.balanceOf.call({}, [investor]),
  );

  t.deepEqual(ownedShares, wantedShares);
});

test.serial("fund buys some EthToken", async t => {
  await updateCanonicalPriceFeed(deployed);
  await fund.instance.callOnExchange.postTransaction(
    { from: manager, gas: config.gas },
    [
<<<<<<< HEAD
      0,
      makeOrderSignature,
      ["0x0", "0x0", mlnToken.address, deployed.EthToken.address, "0x0"],
      [sellQuantity, buyQuantity, 0, 0, 0, 0],
      "0x0",
      0,
      "0x0",
      "0x0",
    ],
  );
  const orderId = await deployed.MatchingMarket.instance.last_offer_id.call(
    {},
    [],
=======
      0, makeOrderSignature,
      ['0x0', '0x0', mlnToken.address, deployed.EthToken.address, '0x0'],
      [sellQuantity, buyQuantity, 0, 0, 0, 0, 0, 0],
      '0x0', 0, '0x0', '0x0'
    ]
>>>>>>> 00e9b10b
  );
  await deployed.EthToken.instance.approve.postTransaction(
    { from: deployer, gasPrice: config.gasPrice },
    [deployed.MatchingMarket.address, buyQuantity + 100],
  );

  // third party takes order
  const txid = await deployed.MatchingMarket.instance.buy.postTransaction(
    { from: deployer, gas: config.gas, gasPrice: config.gasPrice },
    [orderId, sellQuantity],
  );

  const ethTokenBalance = Number(
    await deployed.EthToken.instance.balanceOf.call({}, [fund.address]),
  );

  t.is(ethTokenBalance, buyQuantity);
});

test.serial("fund buys some MaliciousToken", async t => {
  await fund.instance.callOnExchange.postTransaction(
    { from: manager, gas: config.gas },
    [
<<<<<<< HEAD
      0,
      makeOrderSignature,
      ["0x0", "0x0", mlnToken.address, maliciousToken.address, "0x0"],
      [sellQuantity, buyQuantity, 0, 0, 0, 0],
      "0x0",
      0,
      "0x0",
      "0x0",
    ],
  );
  const orderId = await deployed.MatchingMarket.instance.last_offer_id.call(
    {},
    [],
=======
      0, makeOrderSignature,
      ['0x0', '0x0', mlnToken.address, maliciousToken.address, '0x0'],
      [sellQuantity, buyQuantity, 0, 0, 0, 0, 0, 0],
      '0x0', 0, '0x0', '0x0'
    ]
>>>>>>> 00e9b10b
  );
  await maliciousToken.instance.approve.postTransaction(
    { from: deployer, gasPrice: config.gasPrice },
    [deployed.MatchingMarket.address, buyQuantity + 100],
  );

  // third party takes order
  await deployed.MatchingMarket.instance.buy.postTransaction(
    { from: deployer, gas: config.gas, gasPrice: config.gasPrice },
    [orderId, sellQuantity],
  );

  const maliciousBalance = Number(
    await maliciousToken.instance.balanceOf.call({}, [fund.address]),
  );

  t.is(maliciousBalance, buyQuantity);
});

test.serial("MaliciousToken becomes malicious", async t => {
  await maliciousToken.instance.startThrowing.postTransaction({}, []);

  const isThrowing = await maliciousToken.instance.isThrowing.call({}, []);
  t.true(isThrowing);
});

test.serial("Cannot pass asset multiple times in emergencyRedeem", async t => {
  const preShareQuantity = await fund.instance.balanceOf.call({}, [investor]);
  const preMlnQuantity = await mlnToken.instance.balanceOf.call({}, [investor]);
  const preEthTokenQuantity = await deployed.EthToken.instance.balanceOf.call(
    {},
    [investor],
  );
  await fund.instance.emergencyRedeem.postTransaction(
    { from: investor, gas: 6000000 },
    [
      preShareQuantity,
      [mlnToken.address, mlnToken.address, deployed.EthToken.address],
    ],
  );
  const postShareQuantity = await fund.instance.balanceOf.call({}, [investor]);
  const postMlnQuantity = await mlnToken.instance.balanceOf.call({}, [
    investor,
  ]);
  const postEthTokenQuantity = await deployed.EthToken.instance.balanceOf.call(
    {},
    [investor],
  );

  t.is(Number(preShareQuantity), Number(postShareQuantity));
  t.is(Number(preMlnQuantity), Number(postMlnQuantity));
  t.is(Number(preEthTokenQuantity), Number(postEthTokenQuantity));
});

test.serial(
  "Other assets can be redeemed, when MaliciousToken is throwing",
  async t => {
    const preShareQuantity = await fund.instance.balanceOf.call({}, [investor]);
    const preMlnQuantity = await mlnToken.instance.balanceOf.call({}, [
      investor,
    ]);
    const preEthTokenQuantity = await deployed.EthToken.instance.balanceOf.call(
      {},
      [investor],
    );
    await fund.instance.emergencyRedeem.postTransaction(
      { from: investor, gas: 6000000 },
      [preShareQuantity, [mlnToken.address, deployed.EthToken.address]],
    );
    const postShareQuantity = await fund.instance.balanceOf.call({}, [
      investor,
    ]);
    const postMlnQuantity = await mlnToken.instance.balanceOf.call({}, [
      investor,
    ]);
    const postEthTokenQuantity = await deployed.EthToken.instance.balanceOf.call(
      {},
      [investor],
    );

    t.is(Number(postShareQuantity), 0);
    t.is(
      Number(postMlnQuantity),
      Number(preMlnQuantity) + (offeredMln - sellQuantity - sellQuantity),
    );
    t.is(
      Number(postEthTokenQuantity),
      Number(preEthTokenQuantity) + buyQuantity,
    );
  },
);<|MERGE_RESOLUTION|>--- conflicted
+++ resolved
@@ -33,7 +33,6 @@
 const buyQuantity = 1000;
 
 // define order signatures
-<<<<<<< HEAD
 const makeOrderSignature = api.util
   .abiSignature("makeOrder", [
     "address",
@@ -45,11 +44,6 @@
     "bytes32",
   ])
   .slice(0, 10);
-=======
-const makeOrderSignature = api.util.abiSignature('makeOrder', [
-  'address', 'address[5]', 'uint256[8]', 'bytes32', 'uint8', 'bytes32', 'bytes32'
-]).slice(0,10);
->>>>>>> 00e9b10b
 
 test.before(async () => {
   deployed = await deployEnvironment(environment);
@@ -78,7 +72,6 @@
       mockBytes, [mockAddress, mockAddress], [], []
     ]
   );
-<<<<<<< HEAD
   await governanceAction(
     opts,
     deployed.Governance,
@@ -97,8 +90,6 @@
       [],
     ],
   );
-=======
->>>>>>> 00e9b10b
 
   // give investor some MLN to use
   await mlnToken.instance.transfer.postTransaction(
@@ -147,14 +138,10 @@
     [offeredMln, wantedShares, mlnToken.address],
   );
   const requestId = await fund.instance.getLastRequestId.call({}, []);
-<<<<<<< HEAD
   await fund.instance.executeRequest.postTransaction(
     { from: investor, gas: config.gas, gasPrice: config.gasPrice },
     [requestId],
   );
-=======
-  txid = await fund.instance.executeRequest.postTransaction({from: investor}, [requestId]);
->>>>>>> 00e9b10b
   const ownedShares = Number(
     await fund.instance.balanceOf.call({}, [investor]),
   );
@@ -167,7 +154,6 @@
   await fund.instance.callOnExchange.postTransaction(
     { from: manager, gas: config.gas },
     [
-<<<<<<< HEAD
       0,
       makeOrderSignature,
       ["0x0", "0x0", mlnToken.address, deployed.EthToken.address, "0x0"],
@@ -181,13 +167,6 @@
   const orderId = await deployed.MatchingMarket.instance.last_offer_id.call(
     {},
     [],
-=======
-      0, makeOrderSignature,
-      ['0x0', '0x0', mlnToken.address, deployed.EthToken.address, '0x0'],
-      [sellQuantity, buyQuantity, 0, 0, 0, 0, 0, 0],
-      '0x0', 0, '0x0', '0x0'
-    ]
->>>>>>> 00e9b10b
   );
   await deployed.EthToken.instance.approve.postTransaction(
     { from: deployer, gasPrice: config.gasPrice },
@@ -211,7 +190,6 @@
   await fund.instance.callOnExchange.postTransaction(
     { from: manager, gas: config.gas },
     [
-<<<<<<< HEAD
       0,
       makeOrderSignature,
       ["0x0", "0x0", mlnToken.address, maliciousToken.address, "0x0"],
@@ -225,13 +203,6 @@
   const orderId = await deployed.MatchingMarket.instance.last_offer_id.call(
     {},
     [],
-=======
-      0, makeOrderSignature,
-      ['0x0', '0x0', mlnToken.address, maliciousToken.address, '0x0'],
-      [sellQuantity, buyQuantity, 0, 0, 0, 0, 0, 0],
-      '0x0', 0, '0x0', '0x0'
-    ]
->>>>>>> 00e9b10b
   );
   await maliciousToken.instance.approve.postTransaction(
     { from: deployer, gasPrice: config.gasPrice },
