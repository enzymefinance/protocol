--- conflicted
+++ resolved
@@ -10,17 +10,11 @@
 
 import { BN, toWei } from 'web3-utils';
 import { call, send } from '~/deploy/utils/deploy-contract';
-<<<<<<< HEAD
-import { BNExpDiv, BNExpMul } from '~/tests/utils/BNmath';
-import { CONTRACT_NAMES } from '~/tests/utils/constants';
-import { stringToBytes } from '~/tests/utils/formatting';
-=======
 import { partialRedeploy } from '~/deploy/scripts/deploy-system';
 import { BNExpDiv } from '~/tests/utils/BNmath';
 import getAccounts from '~/deploy/utils/getAccounts';
 import { CONTRACT_NAMES } from '~/tests/utils/constants';
 import { encodeArgs, stringToBytes } from '~/tests/utils/formatting';
->>>>>>> 97937bca
 import { investInFund, getFundComponents } from '~/tests/utils/fund';
 import { getEventFromLogs, getFunctionSignature } from '~/tests/utils/metadata';
 import { encodeOasisDexTakeOrderArgs } from '~/tests/utils/oasisDex';
@@ -30,12 +24,8 @@
 let web3;
 let deployer, manager, investor;
 let defaultTxOpts, managerTxOpts, investorTxOpts;
-<<<<<<< HEAD
-let offeredValue, wantedShares, amguAmount;
-=======
 let contracts;
 let offeredValue, amguAmount;
->>>>>>> 97937bca
 let mln, weth, fundFactory, oasisDex, oasisDexAdapter, priceSource;
 let takeOrderFunctionSig;
 let sharesRequestor, userWhitelist;
@@ -49,8 +39,6 @@
   managerTxOpts = { ...defaultTxOpts, from: manager };
   investorTxOpts = { ...defaultTxOpts, from: investor };
 
-
-<<<<<<< HEAD
   mln = getDeployed(CONTRACT_NAMES.MLN, web3, mainnetAddrs.tokens.MLN);
   weth = getDeployed(CONTRACT_NAMES.WETH, web3, mainnetAddrs.tokens.WETH);
   fundFactory = getDeployed(CONTRACT_NAMES.FUND_FACTORY, web3);
@@ -62,18 +50,6 @@
   performanceFee = getDeployed(CONTRACT_NAMES.PERFORMANCE_FEE, web3);
   userWhitelist = getDeployed(CONTRACT_NAMES.USER_WHITELIST, web3);
   sharesRequestor = getDeployed(CONTRACT_NAMES.SHARES_REQUESTOR, web3);
-=======
-  mln = contracts.MLN;
-  weth = contracts.WETH;
-  fundFactory = contracts.FundFactory;
-  oasisDex = contracts.OasisDexExchange;
-  oasisDexAdapter = contracts.OasisDexAdapter;
-  priceSource = contracts.TestingPriceFeed;
-  userWhitelist = contracts.UserWhitelist;
-  managementFee = contracts.ManagementFee;
-  performanceFee = contracts.PerformanceFee;
-  sharesRequestor = contracts.SharesRequestor;
->>>>>>> 97937bca
 
   const targetInvestorWeth = new BN(toWei('10', 'ether'));
   const currentInvestorWeth = new BN(await call(weth, 'balanceOf', [investor]));
@@ -98,28 +74,6 @@
   };
 
   const fundName = stringToBytes(`Test fund ${Date.now()}`, 32);
-<<<<<<< HEAD
-  await send(
-    fundFactory,
-    'beginFundSetup',
-    [
-      fundName,
-      fees.contracts,
-      fees.rates,
-      fees.periods,
-      [oasisDexAdapter.options.address],
-      weth.options.address,
-      [weth.options.address, mln.options.address],
-    ],
-    managerTxOpts,
-    web3
-  );
-  await send(fundFactory, 'createFeeManager', [], managerTxOpts, web3);
-  await send(fundFactory, 'createPolicyManager', [], managerTxOpts, web3);
-  await send(fundFactory, 'createShares', [], managerTxOpts, web3);
-  await send(fundFactory, 'createVault', [], managerTxOpts, web3);
-  const res = await send(fundFactory, 'completeFundSetup', [], managerTxOpts, web3);
-=======
   await send(fundFactory, 'beginFundSetup', [
     fundName,
     fees.contracts,
@@ -129,13 +83,12 @@
     policies.encodedSettings,
     [oasisDexAdapter.options.address],
     weth.options.address
-  ], managerTxOpts);
+  ], managerTxOpts, web3);
   await send(fundFactory, 'createFeeManager', [], managerTxOpts);
   await send(fundFactory, 'createPolicyManager', [], managerTxOpts);
   await send(fundFactory, 'createShares', [], managerTxOpts);
   await send(fundFactory, 'createVault', [], managerTxOpts);
   const res = await send(fundFactory, 'completeFundSetup', [], managerTxOpts);
->>>>>>> 97937bca
   const hubAddress = getEventFromLogs(
     res.logs,
     CONTRACT_NAMES.FUND_FACTORY,
@@ -151,34 +104,6 @@
     CONTRACT_NAMES.ORDER_TAKER,
     'takeOrder',
   );
-<<<<<<< HEAD
-  await send(
-    fund.policyManager,
-    'register',
-    [
-      encodeFunctionSignature(takeOrderFunctionSig),
-      priceTolerance.options.address,
-    ],
-    managerTxOpts,
-    web3
-  );
-
-  const buySharesFunctionSig = getFunctionSignature(
-    CONTRACT_NAMES.SHARES,
-    'buyShares',
-  );
-  await send(
-    fund.policyManager,
-    'register',
-    [
-      encodeFunctionSignature(buySharesFunctionSig),
-      userWhitelist.options.address,
-    ],
-    managerTxOpts,
-    web3
-  );
-=======
->>>>>>> 97937bca
 });
 
 test('Request shares fails for whitelisted user with no allowance', async () => {
@@ -188,14 +113,9 @@
     send(
       sharesRequestor,
       'requestShares',
-<<<<<<< HEAD
-      [hub.options.address, weth.options.address, offeredValue, wantedShares],
+      [hub.options.address, offeredValue, "0"],
       { ...defaultTxOpts, value: amguAmount },
       web3
-=======
-      [hub.options.address, offeredValue, "0"],
-      { ...defaultTxOpts, value: amguAmount }
->>>>>>> 97937bca
     )
   ).rejects.toThrowFlexible();
 });
@@ -215,14 +135,9 @@
     send(
       sharesRequestor,
       'requestShares',
-<<<<<<< HEAD
-      [hub.options.address, weth.options.address, offeredValue, wantedShares],
+      [hub.options.address, offeredValue, "0"],
       { ...investorTxOpts, value: amguAmount },
       web3
-=======
-      [hub.options.address, offeredValue, "0"],
-      { ...investorTxOpts, value: amguAmount }
->>>>>>> 97937bca
     )
   ).rejects.toThrowFlexible("Rule evaluated to false: USER_WHITELIST");
 });
@@ -238,24 +153,15 @@
     managerTxOpts
   );
 
-<<<<<<< HEAD
-  await send(userWhitelist, 'addToWhitelist', [investor], defaultTxOpts, web3);
-=======
   const sharePrice = new BN(await call(shares, 'calcSharePrice'));
   const expectedShares = BNExpDiv(new BN(offeredValue), sharePrice);
->>>>>>> 97937bca
 
   await send(
     sharesRequestor,
     'requestShares',
-<<<<<<< HEAD
-    [hub.options.address, weth.options.address, offeredValue, wantedShares],
+    [hub.options.address, offeredValue, "0"],
     { ...investorTxOpts, value: amguAmount },
     web3
-=======
-    [hub.options.address, offeredValue, "0"],
-    { ...investorTxOpts, value: amguAmount }
->>>>>>> 97937bca
   );
 
   const investorShares = await call(shares, 'balanceOf', [investor]);
