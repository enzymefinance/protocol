/*
 * @file Tests Trading contract functions and events
 *
 * @test constructor()
 * @test disableAdapters()
 * @test enableAdapters()
 */

import { randomHex } from 'web3-utils';
import { call, send } from '~/deploy/utils/deploy-contract';
import { CONTRACT_NAMES } from '~/tests/utils/constants';
import { setupFundWithParams } from '~/tests/utils/fund';
import { getDeployed } from '~/tests/utils/getDeployed';
import * as mainnetAddrs from '~/mainnet_thirdparty_contracts';

let web3
let defaultTxOpts, managerTxOpts;
let deployer, manager, maliciousUser;
<<<<<<< HEAD
let oasisDexAdapter, uniswapAdapter;
let engineAdapter, registry;
=======
let kyberAdapter, oasisDexAdapter, oasisDexExchange, uniswapAdapter, uniswapFactory;
let engine, engineAdapter, registry;
>>>>>>> 97937bca
let weth, mln;
let fundFactory;

beforeAll(async () => {
  web3 = await startChain();
  [deployer, manager, maliciousUser] = await web3.eth.getAccounts();
  defaultTxOpts = { from: deployer, gas: 8000000 };
  managerTxOpts = { ...defaultTxOpts, from: manager };

<<<<<<< HEAD
  mln = getDeployed(CONTRACT_NAMES.MLN, web3, mainnetAddrs.tokens.MLN);
  weth = getDeployed(CONTRACT_NAMES.WETH, web3, mainnetAddrs.tokens.WETH);
  engineAdapter = getDeployed(CONTRACT_NAMES.ENGINE_ADAPTER, web3);
  oasisDexAdapter = getDeployed(CONTRACT_NAMES.OASIS_DEX_ADAPTER, web3);
  uniswapAdapter = getDeployed(CONTRACT_NAMES.UNISWAP_ADAPTER, web3);
  registry = getDeployed(CONTRACT_NAMES.REGISTRY, web3);
  fundFactory = getDeployed(CONTRACT_NAMES.FUND_FACTORY, web3);
=======
  const deployed = await partialRedeploy([CONTRACT_NAMES.FUND_FACTORY]);
  const contracts = deployed.contracts;

  weth = contracts.WETH;
  mln = contracts.MLN;

  engine = contracts.Engine;
  engineAdapter = contracts.EngineAdapter;
  kyberAdapter = contracts.KyberAdapter;
  oasisDexExchange = contracts.OasisDexExchange;
  oasisDexAdapter = contracts.OasisDexAdapter;
  registry = contracts.Registry;
  uniswapAdapter = contracts.UniswapAdapter;
  uniswapFactory = contracts.UniswapFactory;
>>>>>>> 97937bca
});

describe('constructor', () => {
  let fund;
  let integrationAdapters;
  let enabledAdapters;

  beforeAll(async () => {
    integrationAdapters = [
      oasisDexAdapter.options.address,
      uniswapAdapter.options.address
    ];

    fund = await setupFundWithParams({
      integrationAdapters,
      quoteToken: weth.options.address,
      fundFactory,
      manager,
      web3
    });

    enabledAdapters = await call(fund.vault, 'getEnabledAdapters');
  });

  it('does NOT enable unspecified integration adapter', async () => {
    await expect(enabledAdapters).not.toContain(engineAdapter.options.address);
  });

  it('enables specified integration adapters', async () => {
    for (let i = 0; i < integrationAdapters.length; i++) {
      await expect(enabledAdapters).toContain(integrationAdapters[i]);
    }
  });
});

describe('disableAdapters', () => {
  let fund;
  let initialAdapters, adaptersToDisable
  let disableAdapterTxBlock;

  beforeAll(async () => {
    adaptersToDisable = [
      uniswapAdapter.options.address,
      engineAdapter.options.address
    ];

    initialAdapters = [
      oasisDexAdapter.options.address,
      ...adaptersToDisable
    ];

    fund = await setupFundWithParams({
      integrationAdapters: initialAdapters,
      manager,
      quoteToken: weth.options.address,
      manager,
      fundFactory,
      web3
    });
  });

  describe('Bad actions', () => {
    it('does NOT allow unauthorized user', async () => {
      await expect(
        send(
          fund.vault,
          'disableAdapters',
          [adaptersToDisable],
          { ...defaultTxOpts, from: maliciousUser },
          web3
        )
      ).rejects.toThrowFlexible("Only the fund manager can call this function");
    });
  
    it('does NOT allow a disabled (non-existant) integration', async () => {
      const preEnabledAdapters = await call(fund.vault, 'getEnabledAdapters');

      await expect(
        send(fund.vault, 'disableAdapters', [[randomHex(20)]], managerTxOpts, web3)
      ).rejects.toThrowFlexible("adapter already disabled");

      const postEnabledAdapters = await call(fund.vault, 'getEnabledAdapters');

      await expect(postEnabledAdapters).toEqual(preEnabledAdapters);
    });
  });

  describe('Good action', () => {
    let preEnabledAdapters, postEnabledAdapters;

    it('allows an authenticated user to disable adapters', async () => {  
      preEnabledAdapters = await call(fund.vault, 'getEnabledAdapters');
      await expect(
        send(fund.vault, 'disableAdapters', [adaptersToDisable], managerTxOpts, web3)
      ).resolves.not.toThrow();
      disableAdapterTxBlock = await web3.eth.getBlockNumber();

      postEnabledAdapters = await call(fund.vault, 'getEnabledAdapters');
    });
  
    it('correctly updates state', async () => {
      // 1. Returns correct disabled adapters length
      expect(postEnabledAdapters.length).toEqual(
        preEnabledAdapters.length - adaptersToDisable.length
      );
      // 2. Returns correct enabledAdapters
      for (let i = 0; i < adaptersToDisable.length; i++) {
        expect(postEnabledAdapters.includes(adaptersToDisable[i])).toBeFalsy();
      };
    });
  
    it('emits correct AdapterDisabled events', async () => {
      const events = await fund.vault.getPastEvents(
        'AdapterDisabled',
        {
          fromBlock: disableAdapterTxBlock,
          toBlock: 'latest'
        }
      );
      expect(events.length).toBe(2);

      for (let i = 0; i < events.length; i++) {
        expect(events[i].returnValues.adapter).toBe(adaptersToDisable[i]);
      };
    });
  })
});

describe('enableAdapters', () => {
  let fund;
  let initialAdapters, adaptersToEnable
  let enableAdapterTxBlock;

  beforeAll(async () => {
    initialAdapters = [oasisDexAdapter.options.address];
    adaptersToEnable = [uniswapAdapter.options.address, kyberAdapter.options.address];

    fund = await setupFundWithParams({
      integrationAdapters: initialAdapters,
      manager,
      quoteToken: weth.options.address,
      fundFactory,
      manager,
      web3
    });

    // De-register KyberAdapter from registry to re-register it later
    await send(
      registry,
      'deregisterIntegrationAdapter',
      [kyberAdapter.options.address],
      defaultTxOpts
    );
  });

  describe('Bad actions', () => {
    it('does NOT allow unauthorized user', async () => {
      await expect(
        send(
          fund.vault,
          'enableAdapters',
          [adaptersToEnable],
          { ...defaultTxOpts, from: maliciousUser },
          web3
        )
      ).rejects.toThrowFlexible("Only the fund manager can call this function");
    });
  
    it('does NOT allow a previously-added adapter', async () => {
      const preEnabledAdapters = await call(fund.vault, 'getEnabledAdapters');

      await expect(
        send(
          fund.vault,
          'enableAdapters',
          [initialAdapters],
          managerTxOpts,
          web3
        )
      ).rejects.toThrowFlexible("Adapter is already enabled");

      const postEnabledAdapters = await call(fund.vault, 'getEnabledAdapters');

      await expect(postEnabledAdapters).toEqual(preEnabledAdapters);
    });
  
    it('does NOT allow un-registered adapter', async () => {
      await expect(
        send(fund.vault, 'enableAdapters', [adaptersToEnable], managerTxOpts, web3)
      ).rejects.toThrowFlexible("Adapter is not on Registry");
    });
  });

  describe('Good action', () => {
    let preEnabledAdapters, postEnabledAdapters;

    it('allows an authenticated user to add registered adapters', async () => {  
      // Re-register KyberAdapter
      await send(
        registry,
        'registerIntegrationAdapter',
<<<<<<< HEAD
        [newAdapter, newExchange, 1],
        defaultTxOpts,
        web3
=======
        [kyberAdapter.options.address],
        defaultTxOpts
>>>>>>> 97937bca
      );

      preEnabledAdapters = await call(fund.vault, 'getEnabledAdapters');

      await expect(
        send(fund.vault, 'enableAdapters', [adaptersToEnable], managerTxOpts, web3)
      ).resolves.not.toThrow();
      enableAdapterTxBlock = await web3.eth.getBlockNumber();

      postEnabledAdapters = await call(fund.vault, 'getEnabledAdapters');
    });
  
    it('correctly updates state', async () => {
      // 1. Returns correct enabledAdapters length
      expect(postEnabledAdapters.length).toEqual(
        preEnabledAdapters.length + adaptersToEnable.length
      );
      // 2. Returns correct enabledAdapters
      for (let i = 0; i < adaptersToEnable.length; i++) {
        expect(adaptersToEnable[i]).toBe(postEnabledAdapters.slice(-2)[i]);
      };
    });
  
    it('emits correct AdapterEnabled events', async () => {
      const events = await fund.vault.getPastEvents(
        'AdapterEnabled',
        {
          fromBlock: enableAdapterTxBlock,
          toBlock: 'latest'
        }
      );
      expect(events.length).toBe(2);
  
      for (let i = 0; i < events.length; i++) {
        expect(events[i].returnValues.adapter).toBe(adaptersToEnable[i]);
      };
    });
  })
});<|MERGE_RESOLUTION|>--- conflicted
+++ resolved
@@ -16,13 +16,8 @@
 let web3
 let defaultTxOpts, managerTxOpts;
 let deployer, manager, maliciousUser;
-<<<<<<< HEAD
-let oasisDexAdapter, uniswapAdapter;
-let engineAdapter, registry;
-=======
 let kyberAdapter, oasisDexAdapter, oasisDexExchange, uniswapAdapter, uniswapFactory;
 let engine, engineAdapter, registry;
->>>>>>> 97937bca
 let weth, mln;
 let fundFactory;
 
@@ -32,7 +27,6 @@
   defaultTxOpts = { from: deployer, gas: 8000000 };
   managerTxOpts = { ...defaultTxOpts, from: manager };
 
-<<<<<<< HEAD
   mln = getDeployed(CONTRACT_NAMES.MLN, web3, mainnetAddrs.tokens.MLN);
   weth = getDeployed(CONTRACT_NAMES.WETH, web3, mainnetAddrs.tokens.WETH);
   engineAdapter = getDeployed(CONTRACT_NAMES.ENGINE_ADAPTER, web3);
@@ -40,22 +34,6 @@
   uniswapAdapter = getDeployed(CONTRACT_NAMES.UNISWAP_ADAPTER, web3);
   registry = getDeployed(CONTRACT_NAMES.REGISTRY, web3);
   fundFactory = getDeployed(CONTRACT_NAMES.FUND_FACTORY, web3);
-=======
-  const deployed = await partialRedeploy([CONTRACT_NAMES.FUND_FACTORY]);
-  const contracts = deployed.contracts;
-
-  weth = contracts.WETH;
-  mln = contracts.MLN;
-
-  engine = contracts.Engine;
-  engineAdapter = contracts.EngineAdapter;
-  kyberAdapter = contracts.KyberAdapter;
-  oasisDexExchange = contracts.OasisDexExchange;
-  oasisDexAdapter = contracts.OasisDexAdapter;
-  registry = contracts.Registry;
-  uniswapAdapter = contracts.UniswapAdapter;
-  uniswapFactory = contracts.UniswapFactory;
->>>>>>> 97937bca
 });
 
 describe('constructor', () => {
@@ -257,14 +235,9 @@
       await send(
         registry,
         'registerIntegrationAdapter',
-<<<<<<< HEAD
-        [newAdapter, newExchange, 1],
+        [kyberAdapter.options.address],
         defaultTxOpts,
         web3
-=======
-        [kyberAdapter.options.address],
-        defaultTxOpts
->>>>>>> 97937bca
       );
 
       preEnabledAdapters = await call(fund.vault, 'getEnabledAdapters');
