--- conflicted
+++ resolved
@@ -15,10 +15,6 @@
 out/
 
 # ignore transpiled code
-<<<<<<< HEAD
-legacy/utils/build
-=======
->>>>>>> c65d41aa
 build
 
 # ignore development addressBook
@@ -29,12 +25,8 @@
 coverage/
 
 # ignore cache
-<<<<<<< HEAD
 .cache/
 
 # ignore concatenated files (only updated at verification time)
 legacy/utils/etherscan/concatenated
-legacy/utils/devchain-snapshot/0x_ganache_snapshot
-=======
-.cache/
->>>>>>> c65d41aa
+legacy/utils/devchain-snapshot/0x_ganache_snapshot