{
  "meta": {
<<<<<<< HEAD
    "deployer": "0x12bD963E3645246b3F8870864c18FE05a206F269",
    "timestamp": "2019-03-12T16:33:33.402Z",
    "track": "kyberPrice",
    "version": "1.0.1-ash-0.1",
    "chain": 42,
    "description": "Ash Deployment 3"
=======
    "deployer": "0x00360d2b7D240Ec0643B6D819ba81A09e40E5bCd",
    "timestamp": "2019-03-14T15:53:42.744Z",
    "track": "kyberPrice",
    "version": "1.0.4",
    "chain": 42
>>>>>>> 9cd285c0
  },
  "melonContracts": {
    "priceSource": "0xCBeEE6cD5eD88cf00E7832D650d1197e03Da7594",
    "adapters": {
<<<<<<< HEAD
      "ethfinexAdapter": "0xceD19670a11aEE359CcfBB32328610b268784AF2",
      "kyberAdapter": "0x6CE25B58A89974d6f04b4A348c4760Dc967d3191",
      "matchingMarketAdapter": "0xbb556c66e3EE2074042068AcF72CAf322A81c7c5",
      "matchingMarketAccessor": "0x9ee522F16875c2f32F96e29F1EF9B63A112C4516",
      "zeroExAdapter": "0x810c023B70dbd2651A060C171ee193EFc968bf52"
    },
    "policies": {
      "priceTolerance": "0xC85963C1f0a1aD00274B928f53a0C92f387C8181",
      "userWhitelist": "0x68355E06d16E5677BCaA60455346B71112b67BB0"
    },
    "fees": {
      "managementFee": "0x29D9a96E477e922F8F191bD106B8380B6b2758EC",
      "performanceFee": "0x91BC38C5bB8705dbe70f7659B781f5A434d8468e"
    },
    "factories": {
      "accountingFactory": "0x814a61fB815b5af86f70fb7FBebC3601f33A8deB",
      "feeManagerFactory": "0x2c4b2f04C3956AB27872808D1A6Fce32f9Ef621E",
      "participationFactory": "0xbb0aa609f4689E887E6EB37BA612F42F8D8472b5",
      "policyManagerFactory": "0xa79AeE694bfC74D30042E650499c0103c8bE110a",
      "sharesFactory": "0x1c97f984B338c2dc0144e568335a2DC6c3262237",
      "tradingFactory": "0x84B6b7c865A684e6b87AB75326D8f9Fb7133dF4F",
      "vaultFactory": "0x172318F84aD0D1213EF05Fe8260668D09f53BB42"
    },
    "engine": "0x4DdeeFE0400966333e66ffB3dA9C66859feca090",
    "registry": "0xbEf6f28B5aB160AD1dA87677105e440b4dc05b4e",
    "version": "0x4942F2e7c0800CAC33F5Cf2fec85a4C7F8e96138",
    "ranking": "0x36666345d539C95E011fc66dBC2395444AF438CF"
=======
      "ethfinexAdapter": "0xB79133a2c7905F035ae237326EFACfE0BB00DC90",
      "kyberAdapter": "0xA1A4aD89C376Cab1731d06b4680B13d3B9340278",
      "matchingMarketAdapter": "0xA27CB53BdBbb12d21E8e28aa84e2486c52A89663",
      "matchingMarketAccessor": "0x883a96b4c3ab502CcF908256da3C041aFeb9D8f3",
      "zeroExAdapter": "0xA28e3301222B9cb9C54910F0620Fbf92bbE38be3",
      "engineAdapter": "0x24289D3dee1c6eA31bEe75d8A7Dd6a36E29F26c6"
    },
    "policies": {
      "priceTolerance": "0xb264cF49f40F636F194473DcC30534B23fBe0A24",
      "userWhitelist": "0x57aF55E07753972e612CCBB668CFbdA81C5c798D"
    },
    "fees": {
      "managementFee": "0xE9D49808967d574f7Aec6A5Fe11766D01819C6C7",
      "performanceFee": "0xBB7E55A9199191501dbfbc68862F5e93bC370827"
    },
    "factories": {
      "accountingFactory": "0x0C87A4Af069aDbD684d052A85f4979839D9aD8C2",
      "feeManagerFactory": "0x373f70D1BE036A6fF2CBF7BCB613E5c08A7a663d",
      "participationFactory": "0x5aF8112855df2150869C39C18Ef80ee8aeD2F384",
      "policyManagerFactory": "0x7B83e06040fA258199966A886738cc2eDDF08cA4",
      "sharesFactory": "0x11F96277d5556DCe22c838Bb61Cf2c25311ec7e3",
      "tradingFactory": "0xB441268a8826836C76820CDF403aAd5bFB4AB628",
      "vaultFactory": "0xf2cDAdC747Ae8d6b60191D625f76C23fC1230259"
    },
    "engine": "0xeEDE875Bdc389629eA4E30f0A5fF309a4E5aFF4C",
    "registry": "0x5A54505376d9D2038E913700959aECF8ec48a840",
    "version": "0x575fBB8029a10545cccC3c0EB6Da8EE3f8b0a022",
    "ranking": "0x6CF805fe417e9E3bF0f9518bA9D50F4B7310BeC7"
>>>>>>> 9cd285c0
  },
  "thirdPartyContracts": {
    "exchanges": {
      "kyber": {
        "conversionRates": "0xEddEeC7f5da5df29722D3252FC542E77D115a378",
        "kyberNetwork": "0xF27dbBeA1856f18142cDD3B575146199f7f3a7eA",
        "kyberNetworkProxy": "0x7e6b8b9510D71BF8EF0f893902EbB9C865eEF4Df"
      },
      "matchingMarket": "0xbED692938E714Da2a1d5407E5D99658F7D4c8079",
      "zeroEx": "0x35dd2932454449b14cee11a94d3674a936d5d7b2",
      "ethfinex": {
        "exchange": "0x77ac83FaA57974CDb6f7a130DF50de3fe0792673",
        "wrapperRegistryEFX": "0x0c722EA3b6f05d109712dFBfa4421e6b7c5254b9",
        "wrapperPairs": [],
        "erc20proxy": ""
      }
    },
    "tokens": [
      {
        "address": "0xB14c0f4a8150c028806bE46Afb5214daea870CB7",
        "name": "Basic Attention Token",
        "symbol": "BAT",
        "decimals": 18
      },
      {
        "address": "0x16886a2B35BF40C59087500dEC9Bbc24765382C2",
        "name": "Digix Gold Token",
        "symbol": "DGX",
        "decimals": 9
      },
      {
        "address": "0xa80C98433E2a82DF3636ED934083E3285163Fad8",
        "name": "Rep Token",
        "symbol": "REP",
        "decimals": 18
      },
      {
        "address": "0x0A3610a0E87cEDDEE6b81b62b462c7a0fD450E2a",
        "name": "ZeroX Protocol Token",
        "symbol": "ZRX",
        "decimals": 18
      },
      {
        "address": "0xd0a1e359811322d97991e03f863a0c30c2cf029c",
        "name": "Eth Token",
        "symbol": "WETH",
        "decimals": 18
      },
      {
        "address": "0x2C2edf394638931eb672BD9261d2AA1934874d45",
        "name": "Melon Token",
        "symbol": "MLN",
        "decimals": 18
      },
      {
        "address": "0xbdaD7a926A7E70C6B0AF367d97D992b904BBAFcf",
        "name": "MakerDao",
        "symbol": "MKR",
        "decimals": 18
      },
      {
        "address": "0x1D3bC44DD6C3F00640A6825B48F1C78770fd21d8",
        "name": "Dai",
        "symbol": "DAI",
        "decimals": 18
      },
      {
        "address": "0xB5098BAFbF90F278374EcFA973A703fD0eb87A12",
        "name": "Kyber Network",
        "symbol": "KNC",
        "decimals": 18
      }
    ]
  },
  "exchangeConfigs": {
    "MatchingMarket": {
<<<<<<< HEAD
      "adapter": "0xbb556c66e3EE2074042068AcF72CAf322A81c7c5",
=======
      "adapter": "0xA27CB53BdBbb12d21E8e28aa84e2486c52A89663",
>>>>>>> 9cd285c0
      "exchange": "0xbED692938E714Da2a1d5407E5D99658F7D4c8079",
      "takesCustody": true
    },
    "KyberNetwork": {
<<<<<<< HEAD
      "adapter": "0x6CE25B58A89974d6f04b4A348c4760Dc967d3191",
=======
      "adapter": "0xA1A4aD89C376Cab1731d06b4680B13d3B9340278",
>>>>>>> 9cd285c0
      "exchange": "0x7e6b8b9510D71BF8EF0f893902EbB9C865eEF4Df",
      "takesCustody": false
    },
    "ZeroEx": {
<<<<<<< HEAD
      "adapter": "0x810c023B70dbd2651A060C171ee193EFc968bf52",
=======
      "adapter": "0xA28e3301222B9cb9C54910F0620Fbf92bbE38be3",
>>>>>>> 9cd285c0
      "exchange": "0x35dd2932454449b14cee11a94d3674a936d5d7b2",
      "takesCustody": false
    },
    "Ethfinex": {
<<<<<<< HEAD
      "adapter": "0xceD19670a11aEE359CcfBB32328610b268784AF2",
      "exchange": "0x77ac83FaA57974CDb6f7a130DF50de3fe0792673",
      "takesCustody": true
=======
      "adapter": "0xB79133a2c7905F035ae237326EFACfE0BB00DC90",
      "exchange": "0x77ac83FaA57974CDb6f7a130DF50de3fe0792673",
      "takesCustody": true
    },
    "MelonEngine": {
      "adapter": "0x24289D3dee1c6eA31bEe75d8A7Dd6a36E29F26c6",
      "exchange": "0xeEDE875Bdc389629eA4E30f0A5fF309a4E5aFF4C",
      "takesCustody": false
>>>>>>> 9cd285c0
    }
  }
}<|MERGE_RESOLUTION|>--- conflicted
+++ resolved
@@ -1,52 +1,46 @@
 {
+// Adresses from the midas-master branch are commented. (20.05.2019)
+// In use are the adresses from the melonport-master branch.
   "meta": {
-<<<<<<< HEAD
-    "deployer": "0x12bD963E3645246b3F8870864c18FE05a206F269",
-    "timestamp": "2019-03-12T16:33:33.402Z",
-    "track": "kyberPrice",
-    "version": "1.0.1-ash-0.1",
-    "chain": 42,
-    "description": "Ash Deployment 3"
-=======
+
     "deployer": "0x00360d2b7D240Ec0643B6D819ba81A09e40E5bCd",
     "timestamp": "2019-03-14T15:53:42.744Z",
     "track": "kyberPrice",
     "version": "1.0.4",
     "chain": 42
->>>>>>> 9cd285c0
   },
   "melonContracts": {
     "priceSource": "0xCBeEE6cD5eD88cf00E7832D650d1197e03Da7594",
     "adapters": {
-<<<<<<< HEAD
-      "ethfinexAdapter": "0xceD19670a11aEE359CcfBB32328610b268784AF2",
-      "kyberAdapter": "0x6CE25B58A89974d6f04b4A348c4760Dc967d3191",
-      "matchingMarketAdapter": "0xbb556c66e3EE2074042068AcF72CAf322A81c7c5",
-      "matchingMarketAccessor": "0x9ee522F16875c2f32F96e29F1EF9B63A112C4516",
-      "zeroExAdapter": "0x810c023B70dbd2651A060C171ee193EFc968bf52"
-    },
-    "policies": {
-      "priceTolerance": "0xC85963C1f0a1aD00274B928f53a0C92f387C8181",
-      "userWhitelist": "0x68355E06d16E5677BCaA60455346B71112b67BB0"
-    },
-    "fees": {
-      "managementFee": "0x29D9a96E477e922F8F191bD106B8380B6b2758EC",
-      "performanceFee": "0x91BC38C5bB8705dbe70f7659B781f5A434d8468e"
-    },
-    "factories": {
-      "accountingFactory": "0x814a61fB815b5af86f70fb7FBebC3601f33A8deB",
-      "feeManagerFactory": "0x2c4b2f04C3956AB27872808D1A6Fce32f9Ef621E",
-      "participationFactory": "0xbb0aa609f4689E887E6EB37BA612F42F8D8472b5",
-      "policyManagerFactory": "0xa79AeE694bfC74D30042E650499c0103c8bE110a",
-      "sharesFactory": "0x1c97f984B338c2dc0144e568335a2DC6c3262237",
-      "tradingFactory": "0x84B6b7c865A684e6b87AB75326D8f9Fb7133dF4F",
-      "vaultFactory": "0x172318F84aD0D1213EF05Fe8260668D09f53BB42"
-    },
-    "engine": "0x4DdeeFE0400966333e66ffB3dA9C66859feca090",
-    "registry": "0xbEf6f28B5aB160AD1dA87677105e440b4dc05b4e",
-    "version": "0x4942F2e7c0800CAC33F5Cf2fec85a4C7F8e96138",
-    "ranking": "0x36666345d539C95E011fc66dBC2395444AF438CF"
-=======
+// <<<<<<< HEAD
+//       "ethfinexAdapter": "0xceD19670a11aEE359CcfBB32328610b268784AF2",
+//       "kyberAdapter": "0x6CE25B58A89974d6f04b4A348c4760Dc967d3191",
+//       "matchingMarketAdapter": "0xbb556c66e3EE2074042068AcF72CAf322A81c7c5",
+//       "matchingMarketAccessor": "0x9ee522F16875c2f32F96e29F1EF9B63A112C4516",
+//       "zeroExAdapter": "0x810c023B70dbd2651A060C171ee193EFc968bf52"
+//     },
+//     "policies": {
+//       "priceTolerance": "0xC85963C1f0a1aD00274B928f53a0C92f387C8181",
+//       "userWhitelist": "0x68355E06d16E5677BCaA60455346B71112b67BB0"
+//     },
+//     "fees": {
+//       "managementFee": "0x29D9a96E477e922F8F191bD106B8380B6b2758EC",
+//       "performanceFee": "0x91BC38C5bB8705dbe70f7659B781f5A434d8468e"
+//     },
+//     "factories": {
+//       "accountingFactory": "0x814a61fB815b5af86f70fb7FBebC3601f33A8deB",
+//       "feeManagerFactory": "0x2c4b2f04C3956AB27872808D1A6Fce32f9Ef621E",
+//       "participationFactory": "0xbb0aa609f4689E887E6EB37BA612F42F8D8472b5",
+//       "policyManagerFactory": "0xa79AeE694bfC74D30042E650499c0103c8bE110a",
+//       "sharesFactory": "0x1c97f984B338c2dc0144e568335a2DC6c3262237",
+//       "tradingFactory": "0x84B6b7c865A684e6b87AB75326D8f9Fb7133dF4F",
+//       "vaultFactory": "0x172318F84aD0D1213EF05Fe8260668D09f53BB42"
+//     },
+//     "engine": "0x4DdeeFE0400966333e66ffB3dA9C66859feca090",
+//     "registry": "0xbEf6f28B5aB160AD1dA87677105e440b4dc05b4e",
+//     "version": "0x4942F2e7c0800CAC33F5Cf2fec85a4C7F8e96138",
+//     "ranking": "0x36666345d539C95E011fc66dBC2395444AF438CF"
+// =======
       "ethfinexAdapter": "0xB79133a2c7905F035ae237326EFACfE0BB00DC90",
       "kyberAdapter": "0xA1A4aD89C376Cab1731d06b4680B13d3B9340278",
       "matchingMarketAdapter": "0xA27CB53BdBbb12d21E8e28aa84e2486c52A89663",
@@ -75,7 +69,7 @@
     "registry": "0x5A54505376d9D2038E913700959aECF8ec48a840",
     "version": "0x575fBB8029a10545cccC3c0EB6Da8EE3f8b0a022",
     "ranking": "0x6CF805fe417e9E3bF0f9518bA9D50F4B7310BeC7"
->>>>>>> 9cd285c0
+// >>>>>>> upstream/master
   },
   "thirdPartyContracts": {
     "exchanges": {
@@ -152,38 +146,38 @@
   },
   "exchangeConfigs": {
     "MatchingMarket": {
-<<<<<<< HEAD
-      "adapter": "0xbb556c66e3EE2074042068AcF72CAf322A81c7c5",
-=======
+// <<<<<<< HEAD
+//       "adapter": "0xbb556c66e3EE2074042068AcF72CAf322A81c7c5",
+// =======
       "adapter": "0xA27CB53BdBbb12d21E8e28aa84e2486c52A89663",
->>>>>>> 9cd285c0
+// >>>>>>> upstream/master
       "exchange": "0xbED692938E714Da2a1d5407E5D99658F7D4c8079",
       "takesCustody": true
     },
     "KyberNetwork": {
-<<<<<<< HEAD
-      "adapter": "0x6CE25B58A89974d6f04b4A348c4760Dc967d3191",
-=======
+// <<<<<<< HEAD
+//       "adapter": "0x6CE25B58A89974d6f04b4A348c4760Dc967d3191",
+// =======
       "adapter": "0xA1A4aD89C376Cab1731d06b4680B13d3B9340278",
->>>>>>> 9cd285c0
+// >>>>>>> upstream/master
       "exchange": "0x7e6b8b9510D71BF8EF0f893902EbB9C865eEF4Df",
       "takesCustody": false
     },
     "ZeroEx": {
-<<<<<<< HEAD
-      "adapter": "0x810c023B70dbd2651A060C171ee193EFc968bf52",
-=======
+// <<<<<<< HEAD
+//       "adapter": "0x810c023B70dbd2651A060C171ee193EFc968bf52",
+// =======
       "adapter": "0xA28e3301222B9cb9C54910F0620Fbf92bbE38be3",
->>>>>>> 9cd285c0
+// >>>>>>> upstream/master
       "exchange": "0x35dd2932454449b14cee11a94d3674a936d5d7b2",
       "takesCustody": false
     },
     "Ethfinex": {
-<<<<<<< HEAD
-      "adapter": "0xceD19670a11aEE359CcfBB32328610b268784AF2",
-      "exchange": "0x77ac83FaA57974CDb6f7a130DF50de3fe0792673",
-      "takesCustody": true
-=======
+// <<<<<<< HEAD
+//       "adapter": "0xceD19670a11aEE359CcfBB32328610b268784AF2",
+//       "exchange": "0x77ac83FaA57974CDb6f7a130DF50de3fe0792673",
+//       "takesCustody": true
+// =======
       "adapter": "0xB79133a2c7905F035ae237326EFACfE0BB00DC90",
       "exchange": "0x77ac83FaA57974CDb6f7a130DF50de3fe0792673",
       "takesCustody": true
@@ -192,7 +186,7 @@
       "adapter": "0x24289D3dee1c6eA31bEe75d8A7Dd6a36E29F26c6",
       "exchange": "0xeEDE875Bdc389629eA4E30f0A5fF309a4E5aFF4C",
       "takesCustody": false
->>>>>>> 9cd285c0
+// >>>>>>> upstream/master
     }
   }
 }